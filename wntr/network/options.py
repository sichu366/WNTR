--- conflicted
+++ resolved
@@ -6,16 +6,6 @@
 .. autosummary::
 
     WaterNetworkOptions
-<<<<<<< HEAD
-	TimeOptions
-	GraphicsOptions
-	HydraulicOptions
-	ResultsOptions
-	QualityOptions
-	EnergyOptions
-	SolverOptions
-	UserOptions
-=======
     TimeOptions
     GraphicsOptions
     HydraulicOptions
@@ -24,8 +14,6 @@
     EnergyOptions
     SolverOptions
     UserOptions
-
->>>>>>> b3be7f82
 
 """
 import logging
