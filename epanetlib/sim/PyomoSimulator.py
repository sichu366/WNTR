"""
QUESTIONS
"""

"""
TODO
1. Use in_edges and out_edges to write node balances on the pyomo model.
2. Use reporting timestep when creating the pyomo results object.
3. Test behaviour of check valves. We may require a minimum of two trials at every timestep.
4. Check for negative pressure at leak node
5. Double check units of leak model
6. Leak model assumes all pressures are guage
"""

try:
    from pyomo.environ import *
    from pyomo.core import *
    from pyomo.core.base.expr import Expr_if
    from pyomo.opt import SolverFactory, SolverStatus, TerminationCondition
except ImportError:
    raise ImportError('Error importing pyomo while running pyomo simulator.'
                      'Make sure pyomo is installed and added to path.')
import math
from WaterNetworkSimulator import *
import pandas as pd
from six import iteritems
<<<<<<< HEAD
from pyomo_utils import CheckInstanceFeasibility
import cProfile

def do_cprofile(func):
    def profiled_func(*args, **kwargs):
        profile = cProfile.Profile()
        try:
            profile.enable()
            result = func(*args, **kwargs)
            profile.disable()
            return result
        finally:
            profile.print_stats()
    return profiled_func
=======
import time

#from time_utils import * 
#from pyomo_utils import CheckInstanceFeasibility
>>>>>>> 51cb230e

class PyomoSimulator(WaterNetworkSimulator):
    """
    Pyomo simulator inherited from Water Network Simulator.
    """


    def __init__(self, wn, PD_or_DD='DEMAND DRIVEN'):
        """
        Pyomo simulator class.

        Parameters
        ---------
        wn : Water Network Model
            A water network model.
        """
        WaterNetworkSimulator.__init__(self, wn, PD_or_DD)

        # Global constants
        self._Hw_k = 10.67 # Hazen-Williams resistance coefficient in SI units = 4.727 in EPANET GPM units. See Table 3.1 in EPANET 2 User manual.
        self._Dw_k = 0.0826 # Darcy-Weisbach constant in SI units = 0.0252 in EPANET GPM units. See Table 3.1 in EPANET 2 User manual.
        self._Htol = 0.00015 # Head tolerance in meters.
        self._Qtol = 2.8e-5 # Flow tolerance in m^3/s.
        self._g = 9.81 # Acceleration due to gravity

        self._n_timesteps = 0 # Number of hydraulic timesteps
        self._demand_dict = {} # demand dictionary
        self._link_status = {} # dictionary of link statuses
        self._valve_status = {} # dictionary of valve statuses

        self._initialize_results_dict()
        self._max_step_iter = 10 # maximum number of newton solves at each timestep.
                                 # model is resolved when a valve status changes.


    def _initialize_simulation(self, fixed_demands=None):

        # Initialize time parameters
        #self.init_time_params_from_model()

        # Number of hydraulic timesteps
        self._n_timesteps = int(round(self._sim_duration_sec / self._hydraulic_step_sec)) + 1
        # Get all demand for complete time interval
        self._demand_dict = {}
        if fixed_demands is None:
            for node_name, node in self._wn.nodes():
                if isinstance(node, Junction):
                    demand_values = self.get_node_demand(node_name)
                    for t in range(self._n_timesteps):
                        self._demand_dict[(node_name, t)] = demand_values[t]
                else:
                    for t in range(self._n_timesteps):
                        self._demand_dict[(node_name, t)] = 0.0
        else:
            nodes_to_fix = fixed_demands.keys()
            for node_name, node in self._wn.nodes():
                if isinstance(node, Junction):
                    demand_values = self.get_node_demand(node_name)
                    for t in range(self._n_timesteps):
                        if (node_name,t) in nodes_to_fix:
                            self._demand_dict[(node_name, t)] = fixed_demands[(node_name,t)]
                        else:
                            self._demand_dict[(node_name, t)] = demand_values[t]
                else:
                    for t in range(self._n_timesteps):
                        self._demand_dict[(node_name, t)] = 0.0


        # Create time controls dictionary
        self._link_status = {}
        for l, link in self._wn.links():
            status_l = []
            for t in xrange(self._n_timesteps):
                time_sec = t * self._hydraulic_step_sec
                status_l_t = self.is_link_open(l, time_sec)
                status_l.append(status_l_t)
            self._link_status[l] = status_l

        # Create valve status dictionary
        self._valve_status = {}
        for valve_name, valve in self._wn.links(Valve):
            self._valve_status[valve_name] = 'ACTIVE'

    def _initialize_results_dict(self):
        # Data for results object
        self._pyomo_sim_results = {}
        self._pyomo_sim_results['node_name'] = []
        self._pyomo_sim_results['node_type'] = []
        self._pyomo_sim_results['node_times'] = []
        self._pyomo_sim_results['node_head'] = []
        self._pyomo_sim_results['node_demand'] = []
        self._pyomo_sim_results['node_expected_demand'] = []
        self._pyomo_sim_results['node_pressure'] = []
        self._pyomo_sim_results['link_name'] = []
        self._pyomo_sim_results['link_type'] = []
        self._pyomo_sim_results['link_times'] = []
        self._pyomo_sim_results['link_velocity'] = []
        self._pyomo_sim_results['link_flowrate'] = []

    def _initialize_from_pyomo_results(self, instance, last_instance):

        for l in instance.links:
            if abs(last_instance.flow[l].value) < self._Qtol:
                instance.flow[l].value = 100*self._Qtol
            else:
                if l in instance.pumps and last_instance.flow[l].value < -self._Qtol:
                    instance.flow[l].value = 100*self._Qtol
                else:
                    instance.flow[l].value = last_instance.flow[l].value + self._Qtol

        for n in instance.nodes:
            instance.head[n].value = last_instance.head[n].value
            if n in instance.junctions:
                junction = self._wn.get_node(n)
                if self._pressure_driven:
                    if instance.head[n].value - junction.elevation <= junction.P0:
                        instance.demand_actual[n] = 100*self._Qtol
                    else:
                        instance.demand_actual[n] = abs(instance.demand_actual[n].value) + self._Qtol
                else:
                    instance.demand_actual[n] = abs(instance.demand_actual[n].value) + self._Qtol
                    

        for r in instance.reservoirs:
            if abs(last_instance.reservoir_demand[r].value) < self._Qtol:
                instance.reservoir_demand[r].value = 100*self._Qtol
            else:
                instance.reservoir_demand[r].value = last_instance.reservoir_demand[r].value + self._Qtol
        for t in instance.tanks:
            if abs(last_instance.tank_net_inflow[t].value) < self._Qtol:
                instance.tank_net_inflow[t].value = 100*self._Qtol
            else:
                instance.tank_net_inflow[t].value = last_instance.tank_net_inflow[t].value + self._Qtol


    def _fit_smoothing_curve(self):
        delta = 0.1
        smoothing_points = []
        # Defining Line 1
        a1 = 1e-6
        b1 = 0

        def L1(x):
            return a1*x + b1

        # Defining Line 2
        a2 = 1/(self._PF - self._P0)
        b2 = -1*(self._P0/(self._PF - self._P0))

        def L2(x):
            return a2*x + b2

        # Define Line 3
        a3 = 0
        b3 = 1

        def L3(x):
            return a3*x + b3

        def A(x_1, x_2):
            return np.array([[x_1**3, x_1**2, x_1, 1],
                            [x_2**3, x_2**2, x_2, 1],
                            [3*x_1**2, 2*x_1,  1, 0],
                            [3*x_2**2, 2*x_2,  1, 0]])

        # Calculating point of intersection of Line 1 & 2
        x_int_12 = (b2-b1)/(a1-a2)
        # Calculating point of intersection of Line 2 & 3
        x_int_13 = (b2-b3)/(a3-a2)

        #print x_int_12
        #print x_int_13

        assert x_int_12 < x_int_13, "Point of intersection of PDD curves are not in the right order. "

        x_gap = x_int_13 - x_int_12

        # If P0 in not close to zero, get parameters for first polynomial
        if x_int_12 > self._Htol:
            x1 = x_int_12 - x_int_12*delta
            y1 = L1(x1)
            x2 = x_int_12 + x_gap*delta
            y2 = L2(x2)
            #print x1
            #print x2
            # Creating a linear system Ac = rhs, and solving it
            # to get parameters of the 3rd order polynomial
            A1 = A(x1, x2)
            #print A1
            rhs1 = np.array([y1, y2, a1, a2])
            #print rhs1
            c1 = np.linalg.solve(A1, rhs1)
            #print c1
            self._pdd_smoothing_polynomial_left = list(c1)
            smoothing_points.append(x1)
            smoothing_points.append(x2)
            #print self._pdd_smoothing_polynomial_left

        # Get parameters for the second polynomial
        x3 = x_int_13 - x_gap*delta
        y3 = L2(x3)
        x4 = x_int_13 + x_gap*delta
        y4 = L3(x4)
        print x3, y3, x4, y4
        A2 = A(x3, x4)
        print A2
        rhs2 = np.array([y3, y4, a2, a3])
        print rhs2
        c2 = np.linalg.solve(A2, rhs2)
        print c2
        self._pdd_smoothing_polynomial_right = list(c2)
        smoothing_points.append(x3)
        smoothing_points.append(x4)
        print self._pdd_smoothing_polynomial_left
        print self._pdd_smoothing_polynomial_right


        return smoothing_points


    def build_hydraulic_model(self, modified_hazen_williams=True, external_mass_balance=False, external_link_statuses=None):
        """
        Build water network hadloss and node balance constraints.

        Optional Parameters
        --------
        modified_hazen_williams : bool
            Flag to use a slightly modified version of Hazen-Williams headloss
            equation for better stability
        """
        #t0 = time.time()

        pi = math.pi

        # The Hazen-Williams headloss curve is slightly modified to improve solution time.
        # The three functions defines below - f1, f2, Px - are used to ensure that the Jacobian
        # does not go to 0 close to zero flow.
        def f1(x):
            return 0.01*x

        def f2(x):
            return 1.0*x**1.852

        def Px(x):
            #return 1.05461308881e-05 + 0.0494234328901*x - 0.201070504673*x**2 + 15.3265906777*x**3
            return 2.45944613543e-06 + 0.0138413824671*x - 2.80374270811*x**2 + 430.125623753*x**3

        def LossFunc(Q):
            #q1 = 0.01
            #q2 = 0.05
            q1 = 0.00349347323944
            q2 = 0.00549347323944
            return Expr_if(IF = Q < q1, THEN = f1(Q), ELSE = Expr_if(IF = Q > q2, THEN = f2(Q), ELSE = Px(Q)))

        wn = self._wn
        model = ConcreteModel()
        model.timestep = self._hydraulic_step_sec
        model.duration = self._sim_duration_sec
        n_timesteps = int(round(model.duration/model.timestep))

        ###################### SETS #########################
        model.time = Set(initialize=range(0, n_timesteps+1))
        first_timestep = 0 
        # NODES
        model.nodes = Set(initialize=[name for name, node in wn.nodes()])
        model.tanks = Set(initialize=[n for n, N in wn.nodes(Tank)])
        model.junctions = Set(initialize=[n for n, N in wn.nodes(Junction)])
        model.reservoirs = Set(initialize=[n for n, N in wn.nodes(Reservoir)])
        # LINKS
        model.links = Set(initialize=[name for name, link in wn.links()])
        model.pumps = Set(initialize=[l for l, L in wn.links(Pump)])
        model.valves = Set(initialize=[l for l, L in wn.links(Valve)])
        model.pipes = Set(initialize=[l for l, L in wn.links(Pipe)])

        #print "Created Sets: ", time.time() - t0

        ################### PARAMETERS #######################

        demand_dict = {}
        for n in model.junctions:
            demand_values = self.get_node_demand(n)
            for t in model.time:
                demand_dict[(n, t)] = demand_values[t]
        model.demand_required = Param(model.junctions, model.time, within=Reals, initialize=demand_dict)

        ################### VARIABLES #####################
        def flow_init_rule(model, l,t):
            if l in model.pipes or l in model.valves:
                time_sec = t*model.timestep
                return 0.3048 if self.is_link_open(l,time_sec) else 0.0  # Flow in pipe initialized to 1 ft/s
            elif l in model.pumps:
                pump = wn.get_link(l)
                if pump.info_type == 'HEAD':
                    return pump.get_design_flow()
                else:
                    return 0.3048
                

        model.flow = Var(model.links, model.time, within=Reals, initialize=flow_init_rule)

        def init_head_rule(model, n, t):
            if n in model.junctions or n in model.tanks:
                #print wn.get_node(n).elevation
                return wn.get_node(n).elevation
            else:
                return 100.0
        model.head = Var(model.nodes, model.time, initialize=init_head_rule)


        model.reservoir_demand = Var(model.reservoirs, model.time, within=Reals, initialize=0.1)
        model.tank_net_inflow = Var(model.tanks, model.time,within=Reals, initialize=0.1)

        def init_demand_rule(model,n,t):
            return model.demand_required[n,t]
        model.demand_actual = Var(model.junctions, model.time, within=NonNegativeReals, initialize=init_demand_rule)

        ############## CONSTRAINTS #####################
        t0 = time.time()
        
        def is_link_open(link_name, link_type, time_seconds):
            if external_link_statuses is None:
                return self.is_link_open(link_name,time_seconds)
            else:
                return True if external_link_statuses[link_type][link_name][time_seconds]==1 else False

        def get_link_status(link_name, link_type, time_seconds):
            if external_link_statuses is None:
                return self.give_link_status(link_name,time_seconds)
            else:
                if external_link_statuses[link_type][link_name][time_seconds]==1:
                    return 'OPEN'
                elif external_link_statuses[link_type][link_name][time_seconds]==2:
                    return 'ACTIVE'
                elif external_link_statuses[link_type][link_name][time_seconds]==0:
                    return 'CLOSED'
                else:
                    print 'ERROR: NOT A VALID CASE EXTERNAL LINK STATUS'
                    sys.exit()

        model.pipe_headloss = ConstraintList()
        # Head loss inside pipes
        for l in model.pipes:
            pipe = wn.get_link(l)
            pipe_resistance_coeff = self._Hw_k*(pipe.roughness**(-1.852))*(pipe.diameter**(-4.871))*pipe.length # Hazen-Williams
            start_node = pipe.start_node()
            end_node = pipe.end_node()
            for t in model.time:
                time_sec =t*self._hydraulic_step_sec
                if is_link_open(l,'pipe',time_sec):
                    #print l,t
                    if modified_hazen_williams:
                        #setattr(model, 'pipe_headloss_'+str(l)+'_'+str(t), Constraint(expr=Expr_if(IF=model.flow[l,t]>0, THEN = 1, ELSE = -1)
                        #                                              *pipe_resistance_coeff*LossFunc(abs(model.flow[l,t])) == model.head[start_node,t] - model.head[end_node,t]))
                        exprn = Expr_if(IF=model.flow[l,t]>0, THEN = 1, ELSE = -1) * pipe_resistance_coeff*LossFunc(abs(model.flow[l,t])) == model.head[start_node,t] - model.head[end_node,t]
                    else:
                        #setattr(model, 'pipe_headloss_'+str(l)+'_'+str(t), Constraint(expr=pipe_resistance_coeff*model.flow[l,t]*(abs(model.flow[l,t]))**0.852 == model.head[start_node,t] - model.head[end_node,t]))
                        exprn = pipe_resistance_coeff*model.flow[l,t]*(abs(model.flow[l,t]))**0.852 == model.head[start_node,t] - model.head[end_node,t]
                    model.pipe_headloss.add(exprn)

        # Head gain provided by the pump is implemented as negative headloss
        model.pump_headloss = ConstraintList()
        for l in model.pumps:
            pump = wn.get_link(l)
            start_node = pump.start_node()
            end_node = pump.end_node()
            if pump.info_type == 'HEAD':
                A, B, C = pump.get_head_curve_coefficients()
                for t in model.time:
                    time_sec = t*self._hydraulic_step_sec
                    if is_link_open(l,'pump',time_sec):
                        #setattr(model, 'pump_negative_headloss_'+str(l)+'_'+str(t), Constraint(expr=model.head[start_node,t] - model.head[end_node,t] == (-1.0*A + B*(model.flow[l,t]**C))))
                        exprn = model.head[start_node,t] - model.head[end_node,t] == (-1.0*A + B*(model.flow[l,t]**C))
                        model.pump_headloss.add(exprn)
            elif pump.info_type == 'POWER':
                power = pump.power
                for t in model.time:
                    time_sec = t*self._hydraulic_step_sec
                    if is_link_open(l,'pump',time_sec):
                        exprn = (model.head[start_node,t] - model.head[end_node,t])*model.flow[l,t]*self._g*1000.0 == -power
                        model.pump_headloss.add(exprn)
                        #setattr(model, 'pump_negative_headloss_'+str(l), Constraint(expr=(model.head[start_node] - model.head[end_node])*model.flow[l]*self._g*1000.0 == -pump.power))
        print "Time to build pipe-pump headloss constraints: ", time.time()-t0
        #print "Created head gain: ", time.time() - t0
        # Nodal head difference between start and end node of a link
        """
        for l in model.links:
            link = wn.get_link(l)
            start_node = link.start_node()
            end_node = link.end_node()
            for t in model.time:
                if self.is_link_open(l,t*self._hydraulic_step_sec):
                    setattr(model, 'head_difference_'+str(l)+'_'+str(t), Constraint(expr=model.headloss[l,t] == model.head[start_node,t] - model.head[end_node,t]))
        """
        #print "Created head_diff: ", time.time() - t0
        # Mass Balance
        if not external_mass_balance:
            def node_mass_balance_rule(model, n, t):
                expr = 0
                for l in wn.get_links_for_node(n):
                    link = wn.get_link(l)
                    if link.start_node() == n:
                        expr -= model.flow[l,t]
                    elif link.end_node() == n:
                        expr += model.flow[l,t]
                    else:
                        raise RuntimeError('Node link is neither start nor end node.')
                node = wn.get_node(n)
                if isinstance(node, Junction):
                    #return expr == model.demand_actual[n,t]
                    return expr == model.demand_required[n,t]
                elif isinstance(node, Tank):
                    return expr == model.tank_net_inflow[n,t]
                elif isinstance(node, Reservoir):
                    return expr == model.reservoir_demand[n,t]
            model.node_mass_balance = Constraint(model.nodes, model.time, rule=node_mass_balance_rule)
        #print "Created Node balance: ", time.time() - t0

        """
        # Head in junctions should be greater or equal to the elevation
        for n in model.junctions:
            junction = wn.get_node(n)
            elevation_n = junction.elevation
            for t in model.time:
                setattr(model, 'junction_elevation_'+str(n)+'_'+str(t), Constraint(expr=model.head[n,t] >= elevation_n))

        # Bounds on the head inside a tank
        def tank_head_bounds_rule(model,n,t):
            tank = wn.get_node(n)
            return (tank.elevation + tank.min_level, model.head[n,t], tank.elevation + tank.max_level)
        model.tank_head_bounds = Constraint(model.tanks, model.time, rule=tank_head_bounds_rule)
        """
        
        # Flow in a pump should always be positive
        def pump_positive_flow_rule(model,l,t):
            return model.flow[l,t] >= 0
        model.pump_positive_flow_bounds = Constraint(model.pumps, model.time, rule=pump_positive_flow_rule)

        t0 = time.time()
        def tank_dynamics_rule(model, n, t):
            if t is first_timestep:
                return Constraint.Skip
            else:
                tank = wn.get_node(n)
                return (model.tank_net_inflow[n,t]*model.timestep*4.0)/(pi*(tank.diameter**2)) == model.head[n,t]-model.head[n,t-1]
        model.tank_dynamics = Constraint(model.tanks, model.time, rule=tank_dynamics_rule)
        print "Time to build tank Euler constraints: ", time.time()-t0

        t0 = time.time()
        model.valve_status = ConstraintList()
        for l in model.valves:
                valve = self._wn.get_link(l)
                start_node = valve.start_node()
                end_node = valve.end_node()
                pressure_setting = valve.setting

                # TO BE CHANGED to get status based on time controls!!
                for t in model.time:
                    time_with_units = t*self._hydraulic_step_sec
                    status = get_link_status(l,'valve',time_with_units)
                    if status == 'CLOSED':
                        model.flow[l,t].value = 0.0
                        model.flow[l,t].fixed = True
                    elif status == 'OPEN':
                        diameter = valve.diameter
                        valve_resistance_coefficient = 0.02*self._Dw_k*(diameter*2)/(diameter**5)
                        #setattr(model, 'valve_headloss_'+str(l), Constraint(expr=valve_resistance_coefficient*model.flow[l,t]**2 == model.head[start_node,t] - model.head[end_node,t]))
                        model.valve_status.add(valve_resistance_coefficient*model.flow[l,t]**2 == model.head[start_node,t] - model.head[end_node,t])
                    elif status == 'ACTIVE':
                        end_node_obj = self._wn.get_node(end_node)
                        model.head[end_node,t].value = pressure_setting + end_node_obj.elevation
                        model.head[end_node,t].fixed = True
        print "Time to build valve headloss constraints: ", time.time()-t0


        #print "Created Tank Dynamics: ", time.time() - t0

        return model


    def build_hydraulic_model_at_instant(self,
                                         last_tank_head,
                                         nodal_demands,
                                         first_timestep,
                                         links_closed,
                                         pumps_closed_by_outage,
                                         modified_hazen_williams=True):
        """
        Build hydraulic constraints at a particular time instance.

        Parameters
        --------
        last_tank_head : dict of string: float
            Dictionary containing tank names and their respective head at the last timestep.
        nodal_demands : dict of string: float
            Dictionary containing junction names and their respective respective demand at current timestep.
        first_timestep : bool
            Flag indicating wheather its the first timestep
        links_closed : list of strings
            Mane of links that are closed.

        Optional Parameters
        --------
        modified_hazen_williams : bool
            Flag to use a slightly modified version of Hazen-Williams headloss
            equation for better stability
        """

        t0 = time.time()

        pi = math.pi

        # The Hazen-Williams headloss curve is slightly modified to improve solution time.
        # The three functions defines below - f1, f2, Px - are used to ensure that the Jacobian
        # does not go to 0 close to zero flow.
        def f1(x):
            return 0.01*x

        def f2(x):
            return 1.0*x**1.852

        def Px(x):
            return 2.45944613543e-06 + 0.0138413824671*x - 2.80374270811*x**2 + 430.125623753*x**3

        def LossFunc(Q):
            q1 = 0.00349347323944
            q2 = 0.00549347323944
            return Expr_if(IF = Q < q1, THEN = f1(Q), ELSE = Expr_if(IF = Q > q2, THEN = f2(Q), ELSE = 2.45944613543e-06 + 0.0138413824671*Q - 2.80374270811*Q**2 + 430.125623753*Q**3))


        def pressure_dependent_demand_nl(full_demand, p, PF, P0):
            # Pressure driven demand equation
            delta = 0.1
            # Defining Line 1
            a1 = 1e-5
            b1 = full_demand

            def L1(x):
                return a1*x + b1

            # Defining PDD function

            def PDD(x):
                return full_demand*math.sqrt((x - P0)/(PF - P0))

            def PDD_deriv(x):
                return (full_demand/2)*(1/(PF - P0))*(1/math.sqrt((x - P0)/(PF - P0)))

            # Define Line 2
            a2 = 1e-5
            b2 = 0.0
            def L2(x):
                return a2*x + b2

            def A(x_1, x_2):
                return np.array([[x_1**3, x_1**2, x_1, 1],
                                [x_2**3, x_2**2, x_2, 1],
                                [3*x_1**2, 2*x_1,  1, 0],
                                [3*x_2**2, 2*x_2,  1, 0]])

            x_gap = PF - P0

            assert x_gap > delta, "Delta should be greater than the gap between nominal and minimum pressure."

            # Get parameters for the second polynomial
            x1 = P0 - x_gap*delta
            y1 = L2(x1)
            x2 = P0 + x_gap*delta
            y2 = PDD(x2)
            A1 = A(x1, x2)
            rhs1 = np.array([y1, y2, a2, PDD_deriv(x2)])
            c1 = np.linalg.solve(A1, rhs1)
            x3 = PF - x_gap*delta
            y3 = PDD(x3)
            x4 = PF + x_gap*delta
            y4 = L1(x4)
            A2 = A(x3, x4)
            rhs2 = np.array([y3, y4, PDD_deriv(x3), a1])
            c2 = np.linalg.solve(A2, rhs2)

            def smooth_polynomial_lhs(p_):
                return c1[0]*p_**3 + c1[1]*p_**2 + c1[2]*p_ + c1[3]

            def smooth_polynomial_rhs(p_):
                return c2[0]*p_**3 + c2[1]*p_**2 + c2[2]*p_ + c2[3]


            return Expr_if(IF=p <= x1, THEN=L2(p),
               ELSE=Expr_if(IF=p <= x2, THEN=smooth_polynomial_lhs(p),
                            ELSE=Expr_if(IF=p <= x3, THEN=PDD(p),
                                         ELSE=Expr_if(IF=p <= x4, THEN=smooth_polynomial_rhs(p),
                                                      ELSE=L1(p)))))

            """
            return Expr_if(IF=p <= x3, THEN=PDD(p),
                           ELSE=Expr_if(IF=p <= x4, THEN=smooth_polynomial_rhs(p),
                                        ELSE=L1(p)))
            """
            """
            return Expr_if(IF=p <= PF, THEN=PDD(p),
                           ELSE=L1(p))
            """


        def pressure_dependent_demand_linear(full_demand, p, PF, P0):

            delta = 0.1
            # Defining Line 1
            a1 = 1e-11
            b1 = full_demand

            def L1(x):
                return a1*x + b1

            # Defining PDD function
            """
            def PDD(x):
                return full_demand*math.sqrt((x - P0)/(PF - P0))

            def PDD_deriv(x):
                return (full_demand/2)*(1/(PF - P0))*(1/math.sqrt((x - P0)/(PF - P0)))
            """
            # Linear PDD Function
            def PDD(x):
                return full_demand*((x - P0)/(PF - P0))

            def PDD_deriv(x):
                return (full_demand)*(1/(PF - P0))

            # Define Line 2
            a2 = 1e-11
            b2 = 0.0
            def L2(x):
                return a2*x + b2

            def A(x_1, x_2):
                return np.array([[x_1**3, x_1**2, x_1, 1],
                                [x_2**3, x_2**2, x_2, 1],
                                [3*x_1**2, 2*x_1,  1, 0],
                                [3*x_2**2, 2*x_2,  1, 0]])

            x_gap = PF - P0

            assert x_gap > delta, "Delta should be greater than the gap between nominal and minimum pressure."

            # Get parameters for the second polynomial
            x1 = P0 - x_gap*delta
            y1 = L2(x1)
            x2 = P0 + x_gap*delta
            y2 = PDD(x2)
            A1 = A(x1, x2)
            rhs1 = np.array([y1, y2, a2, PDD_deriv(x2)])
            c1 = np.linalg.solve(A1, rhs1)
            x3 = PF - x_gap*delta
            y3 = PDD(x3)
            x4 = PF + x_gap*delta
            y4 = L1(x4)
            A2 = A(x3, x4)
            rhs2 = np.array([y3, y4, PDD_deriv(x3), a1])
            c2 = np.linalg.solve(A2, rhs2)

            def smooth_polynomial_lhs(p_):
                return c1[0]*p_**3 + c1[1]*p_**2 + c1[2]*p_ + c1[3]

            def smooth_polynomial_rhs(p_):
                return c2[0]*p_**3 + c2[1]*p_**2 + c2[2]*p_ + c2[3]

            """
            print "X1: ", x1
            print "X2: ", x2
            print "X3: ", x3
            print "X4: ", x4
            print "L1: ", a1, b1
            print "PDD: ", (full_demand)*(1/(PF - P0))
            print "L2: ", a2, b2
            print "P1: ", c1[0], c1[1], c1[2], c1[3]
            print "P2: ", c2[0], c2[1], c2[2], c2[3]
            exit()
            """

            return Expr_if(IF=p <= x1, THEN=L2(p),
               ELSE=Expr_if(IF=p <= x2, THEN=smooth_polynomial_lhs(p),
                            ELSE=Expr_if(IF=p <= x3, THEN=PDD(p),
                                         ELSE=Expr_if(IF=p <= x4, THEN=smooth_polynomial_rhs(p),
                                                      ELSE=L1(p)))))

            """
            return Expr_if(IF=p <= x3, THEN=PDD(p),
                           ELSE=Expr_if(IF=p <= x4, THEN=smooth_polynomial_rhs(p),
                                        ELSE=L1(p)))
            """
            """
            return Expr_if(IF=p <= PF, THEN=PDD(p),
                           ELSE=L1(p))
            """

        wn = self._wn
        model = ConcreteModel()
        model.timestep = self._hydraulic_step_sec
        #model.duration = self._sim_duration_sec
        #n_timesteps = int(round(model.duration/model.timestep))

        ###################### SETS #########################
        #model.time = Set(initialize=range(0, n_timesteps+1))
        # NODES
        model.nodes = Set(initialize=[name for name, node in wn.nodes()])
        model.tanks = Set(initialize=[n for n, N in wn.nodes(Tank)])
        model.junctions = Set(initialize=[n for n, N in wn.nodes(Junction)])
        model.leaks = Set(initialize = [n for n, N in wn.nodes(Leak)])
        model.reservoirs = Set(initialize=[n for n, N in wn.nodes(Reservoir)])
        # LINKS
        model.links = Set(initialize=[name for name, link in wn.links()])
        model.pumps = Set(initialize=[l for l, L in wn.links(Pump)])
        model.valves = Set(initialize=[l for l, L in wn.links(Valve)])
        model.pipes = Set(initialize=[l for l, L in wn.links(Pipe)])

        #print "Created Sets: ", time.time() - t0

        ################### PARAMETERS #######################

        model.demand_required = Param(model.junctions, within=Reals, initialize=nodal_demands)

        ################### VARIABLES #####################
        def flow_init_rule(model, l):
            if l in model.pipes or l in model.valves:
                return 0.3048  # Flow in pipe initialized to 1 ft/s
            elif l in model.pumps:
                pump = wn.get_link(l)
                if pump.info_type == 'HEAD':
                    return pump.get_design_flow()
                else:
                    return 0.3048
        def flow_bounds_rule(model, l):
            if l in model.pumps and l not in pumps_closed_by_outage:
                return (0.0, None)
            else:
                return (None, None)
        model.flow = Var(model.links, within=Reals, initialize=flow_init_rule, bounds=flow_bounds_rule)

        def init_headloss_rule(model, l):
            if l in model.pipes:
                pipe = wn.get_link(l)
                pipe_resistance_coeff = self._Hw_k*(pipe.roughness**(-1.852))*(pipe.diameter**(-4.871))*pipe.length # Hazen-Williams
                return pipe_resistance_coeff*LossFunc(abs(model.flow[l,t]))
            elif l in model.pumps:
                pump = wn.get_link(l)
                if pump.info_type == 'HEAD':
                    A, B, C = pump.get_head_curve_coefficients()
                    return -1.0*A + B*(model.flow[l]**C)
                else:
                    return 10.0
            else:
                return 10.0
        #model.headloss = Var(model.links, model.time, within=Reals, initialize=10.0)

        def init_head_rule(model, n):
            if n in model.junctions:
                if self._pressure_driven:
                    return wn.get_node(n).elevation + wn.get_node(n).PF
                else:
                    return wn.get_node(n).elevation
            elif n in model.tanks:
                return wn.get_node(n).elevation
            else:
                return 100.0
        model.head = Var(model.nodes, initialize=init_head_rule)


        model.reservoir_demand = Var(model.reservoirs, within=Reals, initialize=0.1)
        model.tank_net_inflow = Var(model.tanks, within=Reals, initialize=0.1)

        def init_demand_rule(model,n):
            return model.demand_required[n]
        model.demand_actual = Var(model.junctions, within=Reals, initialize=init_demand_rule)

        #print "Initialized variables: ", time.time() - t0
        ############## CONSTRAINTS #####################

        # Head loss inside pipes
        for l in model.pipes:
            pipe = wn.get_link(l)
            pipe_resistance_coeff = self._Hw_k*(pipe.roughness**(-1.852))*(pipe.diameter**(-4.871))*pipe.length # Hazen-Williams
            start_node = pipe.start_node()
            end_node = pipe.end_node()
            if l in links_closed:
                pass
            else:
                if modified_hazen_williams:
                    #setattr(model, 'pipe_headloss_'+str(l)+'_'+str(t), Constraint(expr=Expr_if(IF=model.flow[l,t]>0, THEN = 1, ELSE = -1)
                    #                                              *pipe_resistance_coeff*LossFunc(abs(model.flow[l,t])) == model.headloss[l,t]))
                    setattr(model, 'pipe_headloss_'+str(l), Constraint(expr=Expr_if(IF=model.flow[l]>0, THEN=1, ELSE=-1)
                            *pipe_resistance_coeff*LossFunc(abs(model.flow[l])) == model.head[start_node] - model.head[end_node]))
                else:
                    #setattr(model, 'pipe_headloss_'+str(l)+'_'+str(t), Constraint(expr=Expr_if(IF=model.flow[l,t]>0, THEN = 1, ELSE = -1)
                    #                                              *pipe_resistance_coeff*f2(abs(model.flow[l,t])) == model.headloss[l,t]))
                    #setattr(model, 'pipe_headloss_'+str(l)+'_'+str(t), Constraint(expr=pipe_resistance_coeff*model.flow[l,t]*(abs(model.flow[l,t]))**0.852 == model.head[start_node,t] - model.head[end_node,t]))
                    setattr(model, 'pipe_headloss_'+str(l), Constraint(expr=pipe_resistance_coeff*model.flow[l]*(abs(model.flow[l]))**0.852 == model.head[start_node] - model.head[end_node]))

        #print "Created headloss: ", time.time() - t0
        # Head gain provided by the pump is implemented as negative headloss
        for l in model.pumps:
            pump = wn.get_link(l)
            start_node = pump.start_node()
            end_node = pump.end_node()
            if l not in links_closed:
                if l in pumps_closed_by_outage:
                    # replace pump by pipe of length 30m, diameter 10m, and roughness coefficient of 200
                    pipe_resistance_coeff = self._Hw_k*(200.0**(-1.852))*(10**(-4.871))*30.0 # Hazen-Williams
                    if modified_hazen_williams:
                        #setattr(model, 'pipe_headloss_'+str(l), Constraint(expr=Expr_if(IF=model.flow[l]>0, THEN=1, ELSE=-1)
                        #        *pipe_resistance_coeff*LossFunc(abs(model.flow[l])) == model.head[start_node] - model.head[end_node]))
                        setattr(model, 'pipe_headloss_'+str(l), Constraint(expr= 0.0 == model.head[start_node] - model.head[end_node]))
                    else:
                        setattr(model, 'pipe_headloss_'+str(l), Constraint(expr=pipe_resistance_coeff*model.flow[l]*(abs(model.flow[l]))**0.852 == model.head[start_node] - model.head[end_node]))
                else:
                    if pump.info_type == 'HEAD':
                        A, B, C = pump.get_head_curve_coefficients()
                        #if self.is_link_open(l,t*self._hydraulic_step_sec):
                        #    setattr(model, 'pump_negative_headloss_'+str(l)+'_'+str(t), Constraint(expr=model.headloss[l,t] == (-1.0*A + B*(model.flow[l,t]**C))))
                        if l not in links_closed:
                            setattr(model, 'pump_negative_headloss_'+str(l), Constraint(expr=model.head[start_node] - model.head[end_node] == (-1.0*A + B*((model.flow[l])**C))))
                    elif pump.info_type == 'POWER':
                        if l not in links_closed:
                            #print "Pump :", l, " power: ", pump.power
                            setattr(model, 'pump_negative_headloss_'+str(l), Constraint(expr=(model.head[start_node] - model.head[end_node])*model.flow[l]*self._g*1000.0 == -pump.power))
                    else:
                        raise RuntimeError('Pump info type not recognised. ' + l)


        #print "Created pump head constraint: ", time.time() - t0
        # Mass Balance
        def node_mass_balance_rule(model, n):
            expr = 0
            for l in wn.get_links_for_node(n):
                link = wn.get_link(l)
                if link.start_node() == n:
                    expr -= model.flow[l]
                elif link.end_node() == n:
                    expr += model.flow[l]
                else:
                    raise RuntimeError('Node link is neither start nor end node.')
            node = wn.get_node(n)
            if isinstance(node, Junction):
                return expr == model.demand_actual[n]
                #return expr == model.demand_required[n]
            elif isinstance(node, Tank):
                return expr == model.tank_net_inflow[n]
            elif isinstance(node, Reservoir):
                return expr == model.reservoir_demand[n]
            elif isinstance(node, Leak):
                return expr**2 == node.leak_discharge_coeff**2*node.area**2*(2*self._g)*(model.head[n])
        model.node_mass_balance = Constraint(model.nodes, rule=node_mass_balance_rule)
        #print "Created Node balance: ", time.time() - t0


        """
        # Head in junctions should be greater or equal to the elevation
        for n in model.junctions:
            junction = wn.get_node(n)
            elevation_n = junction.elevation
            setattr(model, 'junction_elevation_'+str(n), Constraint(expr=model.head[n] >= elevation_n))
        """
        """
        # Bounds on the head inside a tank
        def tank_head_bounds_rule(model,n):
            tank = wn.get_node(n)
            return (tank.elevation + tank.min_level, model.head[n], tank.elevation + tank.max_level)
        model.tank_head_bounds = Constraint(model.tanks, rule=tank_head_bounds_rule)
        """

        def tank_dynamics_rule(model, n):
            if first_timestep:
                return Constraint.Skip
            else:
                tank = wn.get_node(n)
                return (model.tank_net_inflow[n]*model.timestep*4.0)/(pi*(tank.diameter**2)) == model.head[n]-last_tank_head[n]
        model.tank_dynamics = Constraint(model.tanks, rule=tank_dynamics_rule)


        #print "Created Tank Dynamics: ", time.time() - t0

        # Pressure driven demand constraint
        def pressure_driven_demand_rule(model, j):
            junction = wn.get_node(j)
            if model.demand_required[j] == 0.0:
                #return Constraint.Skip
                return model.demand_actual[j] == 0.0
            else:
                #return pressure_dependent_demand_nl(model.demand_required[j], model.head[j]-junction.elevation, junction.PF, junction.P0) == model.demand_actual[j]
                return pressure_dependent_demand_linear(model.demand_required[j], model.head[j]-junction.elevation, junction.PF, junction.P0) == model.demand_actual[j]

        def demand_driven_rule(model, j):
            return model.demand_actual[j] == model.demand_required[j]

        if self._pressure_driven:
            model.pressure_driven_demand = Constraint(model.junctions, rule=pressure_driven_demand_rule)
        else:
            model.pressure_driven_demand = Constraint(model.junctions, rule=demand_driven_rule)

        """
        # Fixed zero demand
        for j in model.junctions:
            if model.demand_required[j] == 0.0:
                model.demand_actual[j].value = 0.0
                model.demand_actual[j].fixed = True
        """
        """
        # Positive demand constraint
        def demand_bounds_rule(model, j):
            return model.demand_actual[j] >= 1e-4
        model.demand_bounds = Constraint(model.junctions, rule=demand_bounds_rule)
        """

        return model



    def run_calibration(self,
                        measurements, 
                        weights = {'tank_level':1.0, 'pressure':1.0,'head':1.0, 'flowrate':1.0, 'demand':1.0},
                        solver='ipopt', 
                        solver_options={}, 
                        modified_hazen_williams=True,
                        external_link_statuses=None, 
                        dma_dict=None,
                        fix_base_demand=False):
        import numpy as np
       
        
        # Initialise demand dictionaries and link statuses
        self._initialize_simulation()

        # Do it in the constructor? make it an attribute?
        model = self.build_hydraulic_model(modified_hazen_williams,external_mass_balance=True,external_link_statuses=external_link_statuses)
        wn = self._wn

        if dma_dict is not None:
            # Define demand multipliers
            N_DMA = set(dma_dict.values())
            model.d_multiplier = Var(N_DMA,model.time,initialize=1.0,within=NonNegativeReals)
            model.base_demand = Var(model.junctions,initialize=1.0)

            def dma_demand_rule(m,n,t):
                dma = dma_dict[n]
                if fix_base_demand:
                    return m.demand_actual[n,t] == wn.get_node(n).base_demand*m.d_multiplier[dma,t]
                else:
                    if wn.get_node(n).base_demand!=0:
                        return m.demand_actual[n,t] == m.base_demand[n]*m.d_multiplier[dma,t]
                    else:
                        return m.demand_actual[n,t] == 0.0
            model.dma_constraint = Constraint(model.junctions, model.time, rule = dma_demand_rule)

        # Temporal the calibrator should check if initial values are provided if not they should be fixed

        # for the reservoir should look for the head at any time and fix it for all times...
        # Fix the head in a reservoir
        for n in model.reservoirs:
            reservoir_head = wn.get_node(n).base_head
            for t in model.time:
                model.head[n,t].value = reservoir_head
                model.head[n,t].fixed = True

        # Look for initial values in data. If not provided should exit calibration
        # Fix the initial head in a Tank
        """
        for n in model.tanks:
            tank = wn.get_node(n)
            tank_initial_head = tank.elevation + tank.init_level
            t = min(model.time)
            model.head[n,t].value = tank_initial_head
            model.head[n,t].fixed = True
        """

        # Fix to zero the nodes that have base demand zero
        """
        junctions_zero_base = wn.query_node_attribute('base_demand', np.equal, 0.0, node_type=Junction).keys()
        for n in junctions_zero_base:
            for t in model.time:
                model.demand_actual[n,t].value = 0.0
                model.demand_actual[n,t].fixed = True
        """

        """
        # fixed to zero the times at which the pipe was closed
        for l in model.links:
            for t in model.time:
                time_sec = t*self._hydraulic_step_sec
                if not self.is_link_open(l,time_sec):
                    model.flow[l,t].value = 0.0
                    model.flow[l,t].fixed = True
        """
        
        t0 = time.time()
        def node_mass_balance_rule(model, n, t):
            expr = 0
            for l in wn.get_links_for_node(n):
                link = wn.get_link(l)
                if link.start_node() == n:
                    expr -= model.flow[l,t]
                elif link.end_node() == n:
                    expr += model.flow[l,t]
                else:
                    raise RuntimeError('Node link is neither start nor end node.')
            node = wn.get_node(n)
            if isinstance(node, Junction):
                return expr == model.demand_actual[n,t]
            elif isinstance(node, Tank):
                return expr == model.tank_net_inflow[n,t]
            elif isinstance(node, Reservoir):
                return expr == model.reservoir_demand[n,t]

        #model.node_mass_balance.deactivate()
        model.node_mass_balance2 = Constraint(model.nodes, model.time, rule=node_mass_balance_rule)
        print "Time to build mass balance constraint: ", time.time()-t0

               
        ############### OBJECTIVE ########################
        def build_objective_expression2(model, measurements):
            node_measurements = measurements.node
            link_measurements = measurements.link

            node_params = node_measurements.columns
            link_params = link_measurements.columns

            # helper function
            time_step_inverse = 1.0/self._hydraulic_step_sec
            dateToTimestep = lambda DateTime: DateTime.total_seconds()*time_step_inverse


            node_ids = node_measurements.index.get_level_values('node').drop_duplicates()
            link_ids = link_measurements.index.get_level_values('link').drop_duplicates()

            ##################################################
            obj_expr = 0
            for param in node_params:
                all_param_measurements = measurements.node[param]
                param_measurements = all_param_measurements.dropna()
                node_names = param_measurements.index.get_level_values('node').drop_duplicates()
                if param == 'demand':
                    for n in node_names:
                        node_measure_times = list(param_measurements[n].index)
                        type_node = self._get_node_type(n)
                        for dt in node_measure_times:
                            t = dateToTimestep(dt)
                            if type_node =='junction':
                                model.demand_actual[n,t].value = param_measurements[n][dt]
                            elif type_node =='tank':
                                model.tank_net_inflow[n,t].value = param_measurements[n][dt]
                            elif type_node =='reservoir':
                                model.reservoir_demand[n,t].value = param_measurements[n][dt]
                            else:
                                print 'WARNING: ignored ',param, ' measurement', n,' ',dt,' ', param_measurements[n][dt]
                    obj_expr += sum((param_measurements[n][dt]-model.demand_actual[n,dateToTimestep(dt)])**2 for n in node_names for dt in param_measurements[n].index if self._get_node_type(n)=='junction')*weights[param]
                elif param == 'pressure':
                    for n in node_names:
                        node_measure_times = param_measurements[n].index
                        type_node = self._get_node_type(n)
                        for dt in node_measure_times:
                            t = dateToTimestep(dt)
                            if type_node == 'junction':
                                model.head[n,t].value = param_measurements[n][dt]+wn.get_node(n).elevation
                            elif type_node == 'tank':
                                model.head[n,t].value = param_measurements[n][dt]+wn.get_node(n).elevation
                    obj_expr += sum(((param_measurements[n][dt]+wn.get_node(n).elevation)-model.head[n,dateToTimestep(dt)])**2 for n in node_names for dt in param_measurements[n].index if self._get_node_type(n)!='reservoir')*weights[param]
                elif param == 'head':
                    for n in node_names:
                        node_measure_times = param_measurements[n].index
                        for dt in node_measure_times:
                            t = dateToTimestep(dt)
                            model.head[n,t].value = param_measurements[n][dt]
                    obj_expr += sum((param_measurements[n][dt]-model.head[n,dateToTimestep(dt)])**2 for n in node_names for dt in param_measurements[n].index if self._get_node_type(n)=='tank')*weights['tank_level']
                    obj_expr += sum((param_measurements[n][dt]-model.head[n,dateToTimestep(dt)])**2 for n in node_names for dt in param_measurements[n].index if self._get_node_type(n)!='tank')*weights[param]


            for param in link_params:
                all_param_measurements = measurements.link[param]
                param_measurements = all_param_measurements.dropna()
                link_names = param_measurements.index.get_level_values('link').drop_duplicates()
                if param == 'flowrate':
                    for l in link_names:
                        link_measure_times = list(param_measurements[l].index)
                        for dt in link_measure_times:
                            t = dateToTimestep(dt)
                            if self.give_link_status(l,t*self._hydraulic_step_sec)!='CLOSED':
                                model.flow[l,t].value =  param_measurements[l][dt]
                            else:
                                model.flow[l,t].value =  0.0
                    obj_expr += sum((param_measurements[l][dt]-model.flow[l,dateToTimestep(dt)])**2 for l in link_names for dt in list(param_measurements[l].index))*weights[param]
                else:
                    if param != 'type':
                        print 'WARNING: ',param, ' measurements are not currently supported for calibration.'

            return obj_expr

        def initialize_from_measurements(model, measurements):

            time_step_inverse = 1.0/self._hydraulic_step_sec
            # initialize variables to measurements
            for tm in measurements.keys():
                type_params = measurements[tm].keys()
                if tm == 'tank':
                    for tp in type_params:
                        time_node_tuples = measurements[tm][tp].keys()
                        if tp == 'demand':
                            for node_time in time_node_tuples:
                                n = node_time[0]
                                t = node_time[1]*time_step_inverse
                                model.tank_net_inflow[n,t].value = measurements[tm][tp][node_time]
                        elif tp == 'pressure':
                            for node_time in time_node_tuples:
                                n = node_time[0]
                                t = node_time[1]*time_step_inverse
                                model.head[n,t].value = measurements[tm][tp][node_time] + wn.get_node(n).elevation
                        elif tp == 'head':
                            for node_time in time_node_tuples:
                                n = node_time[0]
                                t = node_time[1]*time_step_inverse
                                model.head[n,t].value = measurements[tm][tp][node_time]
                        else:
                            print 'WARNING: ',tp, ' not supported as a measurement for ', tm

                elif tm == 'reservoir':
                    for tp in type_params:
                        time_node_tuples = measurements[tm][tp].keys()
                        if tp == 'demand':
                            for node_time in time_node_tuples:
                                n = node_time[0]
                                t = node_time[1]*time_step_inverse
                                model.reservoir_demand[n,t].value = measurements[tm][tp][node_time]
                        elif tp == 'head':
                            for node_time in time_node_tuples:
                                n = node_time[0]
                                t = node_time[1]*time_step_inverse
                                model.head[n,t].value = measurements[tm][tp][node_time]
                        else:
                            print 'WARNING: ',tp, ' not supported as a measurement for ', tm

                elif tm == 'junction':
                    for tp in type_params:
                        time_node_tuples = measurements[tm][tp].keys()
                        if tp == 'demand':
                            for node_time in time_node_tuples:
                                n = node_time[0]
                                t = node_time[1]*time_step_inverse
                                model.demand_actual[n,t].value = measurements[tm][tp][node_time]
                        elif tp == 'pressure':
                            for node_time in time_node_tuples:
                                n = node_time[0]
                                t = node_time[1]*time_step_inverse
                                model.head[n,t].value = measurements[tm][tp][node_time] + wn.get_node(n).elevation
                        elif tp == 'head':
                            for node_time in time_node_tuples:
                                n = node_time[0]
                                t = node_time[1]*time_step_inverse
                                model.head[n,t].value = measurements[tm][tp][node_time]
                        else:
                            print 'WARNING: ',tp, ' not supported as a measurement for ', tm

                else:
                    # this take care of pipes pumps and valves
                    for tp in type_params:
                        time_link_tuples = measurements[tm][tp].keys()
                        if tp == 'flowrate':
                            for link_time in time_link_tuples:
                                l = link_time[0]
                                t = link_time[1]*time_step_inverse                        
                                if self.give_link_status(l,link_time[1])!='CLOSED':
                                    model.flow[l,t].value =  measurements[tm][tp][link_time]
                                else:
                                    model.flow[l,t].value =  0.0
                        else:
                            print 'WARNING: ',tp, ' not supported as a measurement for ', tm


        def build_objective_expression(model, measurements):
            ts_inv = 1.0/self._hydraulic_step_sec
            obj_expr = 0
            # junction measurements
            tm = 'junction'
            junction_measures = measurements.get(tm)
            if junction_measures is not None:
                params = junction_measures.keys()
                tp = 'demand'
                if tp in params:
                    # Regularization term
                    obj_expr += sum((junction_measures[tp][nt]-model.demand_actual[nt[0],nt[1]*ts_inv])**2 for nt in junction_measures[tp].keys())*weights[tp]
                tp = 'head'
                if tp in params:
                    obj_expr += sum((junction_measures[tp][nt]-model.head[nt[0],nt[1]*ts_inv])**2 for nt in junction_measures[tp].keys())*weights[tp]
                tp = 'pressure'
                if tp in params:
                    obj_expr += sum(((junction_measures[tp][nt]+wn.get_node(nt[0]).elevation)-model.head[nt[0],nt[1]*ts_inv])**2 for nt in junction_measures[tp].keys())*weights[tp]

            # tank measurements
            tm = 'tank'
            tank_measures = measurements.get(tm)
            if tank_measures is not None:
                params = tank_measures.keys()
                tp = 'head'
                if tp in params:
                    obj_expr += sum((tank_measures[tp][nt]-model.head[nt[0],nt[1]*ts_inv])**2 for nt in tank_measures[tp].keys())*weights['tank_level']
                tp = 'pressure'
                if tp in params:
                    obj_expr += sum(((tank_measures[tp][nt]+wn.get_node(nt[0]).elevation)-model.head[nt[0],nt[1]*ts_inv])**2 for nt in tank_measures[tp].keys())*weights[tp]

            # link measurements
            link_types = ['valve','link','pump']
            for lt in link_types:
                link_measures = measurements.get(lt)
                if link_measures is not None:
                    params = link_measures.keys()
                    tp = 'flowrate'
                    if tp in params:
                        obj_expr += sum((link_measures[tp][link_time]-model.flow[link_time[0],link_time[1]*ts_inv])**2 for link_time in link_measures[tp].keys())*weights[tp]
            # reservoir measurements (should be passed only for one timestep.. may could be just ignored)
            """
            tm = 'reservoir'
            reservoir_measures = measurements.get(tm)
            if reservoir_measures is not None:
                params = reservoir_measures.keys()
                tp = 'head'
                if tp in params:
                    obj_expr += sum((reservoir_measures[tp][nt]-model.head[nt[0],nt[1]*ts_inv])**2 for nt in reservoir_measures[tp].keys())*weights[tp]
            """
            return obj_expr

        t0 = time.time()
        if isinstance(measurements,dict):
            initialize_from_measurements(model, measurements)
            obj_expr = build_objective_expression(model, measurements)
        else:
            obj_expr = build_objective_expression2(model, measurements)
        model.obj = Objective(expr=obj_expr, sense=minimize)
        print "Time to build the objective: ", time.time()-t0 

        ####### CREATE INSTANCE AND SOLVE ########
        #model.pipe_headloss.pprint()
        #instance = model.create()
        instance = model
        
        #import pyomo_utils as pyu
        #pyu.CheckInstanceFeasibility(instance,1e-3)
        t0 = time.time()
        opt = SolverFactory(solver,solver_io='nl')
        #opt = SolverFactory(solver)
        # Set solver options
        for key, val in solver_options.iteritems():
            opt.options[key]=val

        #opt.options['print_options_documentation']='yes'
        # Solve pyomo model
        pyomo_results = opt.solve(instance, tee=True,keepfiles=False)

        #print opt._problem_files
        print "Solving. Timing: ", time.time()-t0
        #print pyomo_results['Solution']_problem_files
        #help(pyomo_results['Solution'])
        #print "Created results: ", time.time() - t0
        instance.load(pyomo_results)
        #instance.tank_net_inflow.pprint()
        #print model.head['10',0].value
        #print model.head['101',0].value

        # Load pyomo results into results object
        results = self._read_pyomo_results(instance, pyomo_results)

        return results

    @do_cprofile
    def run_sim(self, solver='ipopt', solver_options={}, modified_hazen_williams=True, fixed_demands = None):
        
        """
        # Do it in the constructor? make it an attribute?
        model = self.build_hydraulic_model(modified_hazen_williams)

        #######################TEMPORAL#############################
        dateToTimestep = lambda DateTime: (((DateTime.days*24+DateTime.hours)*60+DateTime.minutes)*60+DateTime.seconds)/self._hydraulic_step_sec
        if fixed_demands is not None:
            nodes = fixed_demands.node.index.get_level_values('node').drop_duplicates()
            for n in nodes:
                if self._get_node_type(n) == 'junction':
                    times = fixed_demands.node['demand'][n].index
                    for dt in times:
                        t = dateToTimestep(dt)
                        model.demand_actual[n,t].value = fixed_demands.node['demand'][n][dt]
                        model.demand_actual[n,t].fixed = True

        ####################################################


        # Initial conditions
        # Fix the head in a reservoir
        for n in model.reservoirs:
            reservoir_head = self._wn.get_node(n).base_head
            for t in model.time:
                model.head[n,t].value = reservoir_head
                model.head[n,t].fixed = True
        """

        #print link_status
        if fixed_demands is None:
            self._initialize_simulation()
        else:
            self._initialize_simulation(fixed_demands)

        # Create results object
        results = NetResults()
        results.link = pd.DataFrame(columns=['time', 'link', 'flowrate', 'velocity', 'type'])
        results.node = pd.DataFrame(columns=['time', 'node', 'demand', 'expected_demand', 'head', 'pressure', 'type'])
        results.time = pd.timedelta_range(start='0 minutes',
                                          end=str(self._sim_duration_sec) + ' seconds',
                                          freq=str(self._hydraulic_step_sec/60) + 'min')

        # Load general simulation options into the results object
        self._load_general_results(results)

        # Assert conditional controls are only provided for Tanks
        # self._verify_conditional_controls_for_tank()

        # List of closed pump ids
        pumps_closed_by_rule = set([]) # Set of pumps that are closed by level controls defined in inp file
        pumps_closed_by_outage = set([]) # Set of pump closed by pump outage times provided by user
        links_closed_by_tank_controls = set([])  # Set of pipes closed when tank level goes below min
        closed_check_valves = set([]) # Set of closed check valves
        pumps_closed_by_drain_to_reservoir = set([]) # Set of link close because of reverse flow into the reservoir
        pumps_closed_by_low_flow = set([])

        # Create solver instance
        opt = SolverFactory(solver)
        # Set solver options
        for key, val in solver_options.iteritems():
            opt.options[key]=val
        opt.options['bound_relax_factor'] = 0.0

        ######### MAIN SIMULATION LOOP ###############
        t = 0
        step_iter = 0
        valve_status_changed = False
        check_valve_status_changed = False
        reservoir_link_closed_flag = False
        low_flow_pumps_closed_flag = False
        instance = None
        while t < self._n_timesteps and step_iter < self._max_step_iter:
            if t == 0:
                first_timestep = True
                last_tank_head = {}
                for tank_name, tank in self._wn.nodes(Tank):
                    last_tank_head[tank_name] = tank.elevation + tank.init_level
            else:
                first_timestep = False

            # Get demands
            current_demands = {n_name: self._demand_dict[n_name, t] for n_name, n in self._wn.nodes(Junction)}

            links_closed_by_time = set([])

            # Get time controls
            for link_name, status in self._link_status.iteritems():
                if not status[t]:
                    links_closed_by_time.add(link_name)

            # Apply conditional controls, THESE WILL OVERIDE TIME CONTROLS
            if not first_timestep:
                self._apply_conditional_controls(instance,
                                                 pumps_closed_by_rule,
                                                 links_closed_by_time,
                                                 t)
                # Apply tank controls
                if self._tank_controls:
                    self._apply_tank_controls(instance, links_closed_by_tank_controls, links_closed_by_time, t)

            if self._pump_outage:
                reservoir_link_closed_flag = self._apply_pump_outage(instance,
                                                                     pumps_closed_by_outage,
                                                                     links_closed_by_time,
                                                                     pumps_closed_by_drain_to_reservoir,
                                                                     links_closed_by_tank_controls,
                                                                     t)
                #self._override_tank_controls(links_closed_by_tank_controls, pumps_closed_by_outage)


            """
            # print controls
            print "Links closed by time controls: "
            for i in links_closed_by_time:
                print "\tLink: ", i, " closed"
            print "Links closed by conditional controls: "
            for i in pumps_closed_by_rule:
                print "\tLink: ", i, " closed"
            print "Pumps closed by outage: "
            for i in pumps_closed_by_outage:
                print "\tLink: ", i, " closed"
            print "Links closed by tank controls: "
            for i in links_closed_by_tank_controls:
                print "\tLink: ", i, " closed"
            print "Links closed by drain to reservoir:"
            for i in pumps_closed_by_drain_to_reservoir:
                print "\tLink: ", i, " closed"
            print "Pumps closed by low flow:"
            for i in pumps_closed_by_low_flow:
                print "\tLink: ", i, " closed"
            print "Valve Status: "
            print self._valve_status
            """

            # Combine list of closed links
            #links_closed = links_closed_by_time.union(pumps_closed_by_rule.union(pumps_closed_by_outage.union(links_closed_by_tank_controls.union(closed_check_valves))))
            #links_closed = pumps_closed_by_drain_to_reservoir.union(links_closed_by_time.union(pumps_closed_by_rule.union(links_closed_by_tank_controls.union(closed_check_valves))))
            links_closed = pumps_closed_by_low_flow.union(pumps_closed_by_drain_to_reservoir.union(links_closed_by_time.union(pumps_closed_by_rule.union(links_closed_by_tank_controls.union(closed_check_valves)))))
            #links_closed = pumps_closed_by_drain_to_reservoir.union(links_closed_by_time.union(pumps_closed_by_rule.union(closed_check_valves)))


            timedelta = results.time[t]
            if step_iter == 0:
                print "Running Hydraulic Simulation at time", timedelta, " ... "
            else:
                print "\t Trial", str(step_iter+1), "Running Hydraulic Simulation at time", timedelta, " ..."
            t0 = time.time()
            # Do it in the constructor? make it an attribute?
            model = self.build_hydraulic_model_at_instant(last_tank_head,
                                                          current_demands,
                                                          first_timestep,
                                                          links_closed,
                                                          pumps_closed_by_outage,
                                                          modified_hazen_williams) # Modified Hazen-Williams function
            #print "####### Total build model time : ", time.time() - t0

            # Initial conditions
            # Fix the head in a reservoir
            for n in model.reservoirs:
                reservoir_head = self._wn.get_node(n).base_head
                model.head[n].value = reservoir_head
                model.head[n].fixed = True

            # Fix the initial head in a Tank
            if first_timestep:
                for n in model.tanks:
                    tank = self._wn.get_node(n)
                    tank_initial_head = tank.elevation + tank.init_level
                    model.head[n].value = tank_initial_head
                    model.head[n].fixed = True

            # Add OBJECTIVE
            def obj_rule(model):
                expr = 0
                for n in model.junctions:
                    #expr += (model.demand_actual[n]-model.demand_required[n])**2
                    expr += (model.demand_actual[n])**1
                return expr
            #model.obj = Objective(rule=obj_rule, sense=maximize)
            model.obj = Objective(expr=1, sense=minimize)

            #t0 = time.time()
            #print "Created Obj: ", time.time() - t0
            ####### CREATE INSTANCE ########
            #instance = model.create()
            instance = model # Create does not need to be called for NLP ?
            #print "Model creation: ", time.time() - t0

            # Initializing from previous timestep
            if not first_timestep:
                #instance.load(pyomo_results)
                self._initialize_from_pyomo_results(instance, last_instance)

            #print "Initializing pyomo instance: ", time.time() - t0

            # Set flow to 0 if link is closed
            for l in instance.links:
                if l in links_closed:
                    instance.flow[l].fixed = True
                    #instance.flow[l].value = self._Qtol/10.0
                    instance.flow[l].value = 0.0
                else:
                    instance.flow[l].fixed = False

            # Pressure Reducing Valve (PRV) constraints based on status
            for l in model.valves:
                valve = self._wn.get_link(l)
                start_node = valve.start_node()
                end_node = valve.end_node()
                pressure_setting = valve.setting
                status = self._valve_status[l]
                if status == 'CLOSED':
                    #model.flow[l].value = self._Qtol/10.0
                    model.flow[l].value = 0.0
                    model.flow[l].fixed = True
                elif status == 'OPEN':
                    diameter = valve.diameter
                    valve_resistance_coefficient = 0.02*self._Dw_k*(diameter*2)/(diameter**5)
                    setattr(model, 'valve_headloss_'+str(l), Constraint(expr=valve_resistance_coefficient*model.flow[l]**2 == model.head[start_node] - model.head[end_node]))
                elif status == 'ACTIVE':
                    end_node_obj = self._wn.get_node(end_node)
                    model.head[end_node].value = pressure_setting + end_node_obj.elevation
                    model.head[end_node].fixed = True
                else:
                    raise RuntimeError("Valve Status not recognized.")

            pyomo_results = opt.solve(instance, tee=False, keepfiles=False)
            instance.load(pyomo_results)

            #CheckInstanceFeasibility(instance, 1e-6)

            if (pyomo_results.solver.status == SolverStatus.ok) and (pyomo_results.solver.termination_condition == TerminationCondition.optimal):
                low_flow_pumps_closed_flag = False
            else:
                low_flow_pumps_closed_flag = self._close_low_flow_pumps(instance, pumps_closed_by_low_flow, pumps_closed_by_outage)

            #print "Solution time: ", time.time() - t0

            #t0 = time.time()
            # Set valve status based on pyomo results
            if self._wn._num_valves != 0:
                valve_status_changed = self._set_valve_status(instance)
                check_valve_status_changed = self._set_check_valves_closed(instance, closed_check_valves)
            #print "Setting valve status: ", time.time() - t0

            #t0 = time.time()
            #print self._valve_status
            # Resolve the same timestep if the valve status has changed
            if valve_status_changed \
                    or check_valve_status_changed \
                    or reservoir_link_closed_flag \
                    or low_flow_pumps_closed_flag:
                step_iter += 1
            else:
                step_iter = 0
                t += 1
                # Load last tank head
                for tank_name, tank in self._wn.nodes(Tank):
                    last_tank_head[tank_name] = instance.head[tank_name].value
                # Load results into self._pyomo_sim_results
                self._append_pyomo_results(instance, timedelta)

            last_instance = copy.copy(instance)
            #print "Appending pyomo results: ", time.time() - t0

        if step_iter == self._max_step_iter:
            raise RuntimeError('Simulation did not converge at timestep ' + str(t))

        ######## END OF MAIN SIMULATION LOOP ##########

        #opt.options['mu_strategy'] = 'monotone'
        #opt.options['mu_init'] = 1e-6

        #t0 = time.time()


        # Save results into the results object
        node_data_frame = pd.DataFrame({'time':     self._pyomo_sim_results['node_times'],
                                        'node':     self._pyomo_sim_results['node_name'],
                                        'demand':   self._pyomo_sim_results['node_demand'],
                                        'expected_demand':   self._pyomo_sim_results['node_expected_demand'],
                                        'head':     self._pyomo_sim_results['node_head'],
                                        'pressure': self._pyomo_sim_results['node_pressure'],
                                        'type':     self._pyomo_sim_results['node_type']})

        node_pivot_table = pd.pivot_table(node_data_frame,
                                          values=['demand', 'expected_demand', 'head', 'pressure', 'type'],
                                          index=['node', 'time'],
                                          aggfunc= lambda x: x)
        results.node = node_pivot_table

        link_data_frame = pd.DataFrame({'time':     self._pyomo_sim_results['link_times'],
                                        'link':     self._pyomo_sim_results['link_name'],
                                        'flowrate': self._pyomo_sim_results['link_flowrate'],
                                        'velocity': self._pyomo_sim_results['link_velocity'],
                                        'type':     self._pyomo_sim_results['link_type']})

        link_pivot_table = pd.pivot_table(link_data_frame,
                                              values=['flowrate', 'velocity', 'type'],
                                              index=['link', 'time'],
                                              aggfunc= lambda x: x)
        results.link = link_pivot_table

        #print " Converting results to pivot table: ", time.time() - t0

        return results

    def _read_pyomo_results(self, instance, pyomo_results):
        """
        Reads pyomo results from a pyomo instance and loads them into
        a network results object.

        Parameters
        -------
        instance : Pyomo model instance
            Pyomo instance after instance.load() has been called.
        pyomo_results : Pyomo results object
            Pyomo results object

        Return
        ------
        A NetworkResults object containing simulation results.
        """
        # Create results object
        results = NetResults()

        # Load general simulation options into the results object
        self._load_general_results(results)

        # Load pyomo solver statistics into the results object
        results.solver_statistics['name'] = pyomo_results.solver.name
        results.solver_statistics['status'] = pyomo_results.solver.status
        results.solver_statistics['statistics'] = pyomo_results.solver.statistics.items()

        # Create Delta time series
        results.time = pd.timedelta_range(start='0 minutes',
                                          end=str(self._sim_duration_sec) + ' seconds',
                                          freq=str(self._hydraulic_step_sec/60) + 'min')
        # Load link data
        link_name = []
        flowrate = []
        velocity = []
        times = []
        link_type = []
        for l in instance.links:
            link = self._wn.get_link(l)
            for t in instance.time:
                link_name.append(l)
                link_type.append(self._get_link_type(l))
                times.append(results.time[t])
                flow_l_t = instance.flow[l,t].value
                flowrate.append(flow_l_t)
                if isinstance(link, Pipe):
                    velocity_l_t = 4.0*abs(flow_l_t)/(math.pi*link.diameter**2)
                else:
                    velocity_l_t = 0.0
                velocity.append(velocity_l_t)

        link_data_frame = pd.DataFrame({'time': times,
                                        'link': link_name,
                                        'flowrate': flowrate,
                                        'velocity': velocity,
                                        'type': link_type})

        link_pivot_table = pd.pivot_table(link_data_frame,
                                              values=['flowrate', 'velocity', 'type'],
                                              index=['link', 'time'],
                                              aggfunc= lambda x: x)
        results.link = link_pivot_table

        # Load node data
        node_name = []
        head = []
        pressure = []
        demand = []
        expected_demand = []
        times = []
        node_type = []
        for n in instance.nodes:
            node = self._wn.get_node(n)
            for t in instance.time:
                node_name.append(n)
                node_type.append(self._get_node_type(n))
                times.append(results.time[t])
                head_n_t = instance.head[n, t].value
                if isinstance(node, Reservoir):
                    pressure_n_t = 0.0
                else:
                    pressure_n_t = head_n_t - node.elevation
                head.append(head_n_t)
                pressure.append(pressure_n_t)
                if isinstance(node, Junction):
                    demand.append(instance.demand_actual[n,t].value)
                    expected_demand.append(instance.demand_required[n,t])
                elif isinstance(node, Reservoir):
                    demand.append(instance.reservoir_demand[n,t].value)
                    expected_demand.append(instance.reservoir_demand[n,t].value)
                elif isinstance(node, Tank):
                    demand.append(instance.tank_net_inflow[n,t].value)
                    expected_demand.append(instance.tank_net_inflow[n,t].value)
                else:
                    demand.append(0.0)
                    expected_demand.append(0.0)

        node_data_frame = pd.DataFrame({'time': times,
                                        'node': node_name,
                                        'demand': demand,
                                        'expected_demand': expected_demand,
                                        'head': head,
                                        'pressure': pressure,
                                        'type': node_type})

        node_pivot_table = pd.pivot_table(node_data_frame,
                                          values=['demand', 'expected_demand', 'head', 'pressure', 'type'],
                                          index=['node', 'time'],
                                          aggfunc= lambda x: x)
        results.node = node_pivot_table

        return results


    def _append_pyomo_results(self, instance, time):
        """
        Reads pyomo results from a pyomo instance and loads them into
        the pyomo_sim_results dictionary.

        Parameters
        -------
        instance : Pyomo model instance
            Pyomo instance after instance.load() has been called.
        time : time string
            Current sim time in 'Day HH:MM:SS' format
        """

        # Load link data
        for l in instance.links:
            link = self._wn.get_link(l)
            link_name = l
            link_type = self._get_link_type(l)
            flowrate = instance.flow[l].value
            if isinstance(link, Pipe):
                velocity_l = 4.0*abs(flowrate)/(math.pi*link.diameter**2)
            else:
                velocity_l = 0.0
            self._pyomo_sim_results['link_name'].append(link_name)
            self._pyomo_sim_results['link_type'].append(link_type)
            self._pyomo_sim_results['link_times'].append(time)
            self._pyomo_sim_results['link_velocity'].append(velocity_l)
            self._pyomo_sim_results['link_flowrate'].append(flowrate)

        # Load node data
        for n in instance.nodes:
            node = self._wn.get_node(n)
            node_name = n
            node_type = self._get_node_type(n)
            head_n = instance.head[n].value
            if isinstance(node, Reservoir):
                pressure_n = 0.0
            else:
                pressure_n = abs(head_n - node.elevation)
            if isinstance(node, Junction):
                demand = instance.demand_actual[n].value
                expected_demand = instance.demand_required[n]
                #if n=='101' or n=='10':
                #    print n,'  ',head_n, '  ', node.elevation
            elif isinstance(node, Reservoir):
                demand = instance.reservoir_demand[n].value
                expected_demand = instance.reservoir_demand[n].value
            elif isinstance(node, Tank):
                demand = instance.tank_net_inflow[n].value
                expected_demand = instance.tank_net_inflow[n].value
            else:
                demand = 0.0
                expected_demand = 0.0

            #if head_n < -1e4:
            #    pressure_n = 0.0
            #    head_n = node.elevation
            self._pyomo_sim_results['node_name'].append(node_name)
            self._pyomo_sim_results['node_type'].append(node_type)
            self._pyomo_sim_results['node_times'].append(time)
            self._pyomo_sim_results['node_head'].append(head_n)
            self._pyomo_sim_results['node_demand'].append(demand)
            self._pyomo_sim_results['node_expected_demand'].append(expected_demand)
            self._pyomo_sim_results['node_pressure'].append(pressure_n)


    def _apply_conditional_controls(self, instance, pumps_closed, pipes_closed, t):
        for link_name_k, value in self._wn.conditional_controls.iteritems():
            open_above = value['open_above']
            open_below = value['open_below']
            closed_above = value['closed_above']
            closed_below = value['closed_below']
            # If link is closed and the tank level goes below threshold, then open the link
            for i in open_below:
                node_name_i = i[0]
                value_i = i[1]
                tank_i = self._wn.get_node(node_name_i)
                current_tank_level = instance.head[node_name_i].value - tank_i.elevation
                if link_name_k in pumps_closed:
                    if current_tank_level <= value_i:
                        pumps_closed.remove(link_name_k)
                        #print "Pump ", link_name_k, " opened"
                        # Overriding time controls
                        if link_name_k in pipes_closed:
                            pipes_closed.remove(link_name_k)
                            # If the links base status is closed then
                            # all rest of timestep should be opened
                            link = self._wn.get_link(link_name_k)
                            if link.get_base_status() == 'CLOSED':
                                for tt in xrange(t, self._n_timesteps):
                                    self._link_status[link_name_k][tt] = True

            # If link is open and the tank level goes above threshold, then close the link
            for i in closed_above:
                node_name_i = i[0]
                value_i = i[1]
                tank_i = self._wn.get_node(node_name_i)
                current_tank_level = instance.head[node_name_i].value - tank_i.elevation
                if link_name_k not in pumps_closed and current_tank_level >= value_i:
                    pumps_closed.add(link_name_k)
                    #print "Pump ", link_name_k, " closed"
            # If link is closed and tank level goes above threshold, then open the link
            for i in open_above:
                node_name_i = i[0]
                value_i = i[1]
                tank_i = self._wn.get_node(node_name_i)
                current_tank_level = instance.head[node_name_i].value - tank_i.elevation
                if link_name_k in pumps_closed:
                    if current_tank_level >= value_i:
                        pumps_closed.remove(link_name_k)
                        #print "Pump ", link_name_k, " opened"
                        if link_name_k in pipes_closed:
                            pipes_closed.remove(link_name_k)
                            # If the links base status is closed then
                            # all rest of timestep should be opened
                            link = self._wn.get_link(link_name_k)
                            if link.get_base_status() == 'CLOSED':
                                for tt in xrange(t, self._n_timesteps):
                                    self._link_status[link_name_k][tt] = True

            # If link is open and the tank level goes below threshold, then close the link
            for i in closed_below:
                node_name_i = i[0]
                value_i = i[1]
                tank_i = self._wn.get_node(node_name_i)
                current_tank_level = instance.head[node_name_i].value - tank_i.elevation
                if link_name_k not in pumps_closed and current_tank_level <= value_i:
                    pumps_closed.add(link_name_k)
                    #print "Pump ", link_name_k, " closed"


    def _override_time_controls(self, links_closed_by_time_controls, link_name, t):
        # Override time controls
        if link_name in links_closed_by_time_controls:
            links_closed_by_time_controls.remove(link_name)
            #print " Overriding link ", link_name, "time control"
            # If the links base status is closed then
            # all rest of timestep should be opened
            link = self._wn.get_link(link_name)
            closed_times = self._wn.time_controls[link_name]['closed_times']
            if link.get_base_status().upper() == 'CLOSED' or \
                    (len(closed_times) == 1 and closed_times[0] == 0):
                #print " \t Overriding link ", link_name, "time control from time, ", t
                for tt in xrange(t, self._n_timesteps):
                    self._link_status[link_name][tt] = True

    def _override_tank_controls(self, links_closed_by_tank_controls, pumps_closed_by_outage):
        #links_closed_by_tank_controls.clear()
        for pump_name, pump in self._wn.links(Pump):
            if pump_name in pumps_closed_by_outage and pump_name in self._wn.conditional_controls.keys():
                #print pump_name , "opened, tanks filled by this pump are: ",  self._wn.conditional_controls[pump_name]['open_below']
                tank_filled_by_pump = self._wn.conditional_controls[pump_name]['open_below'][0][0]
                #print "\t", "Opening link next to tank: ", tank_filled_by_pump
                link_next_to_tank = self._tank_controls[tank_filled_by_pump]['link_name']
                if link_next_to_tank in links_closed_by_tank_controls:
                    #print "\t\t", "Link opened: ", link_next_to_tank
                    links_closed_by_tank_controls.remove(link_next_to_tank)

    def _apply_pump_outage(self, instance,
                           pumps_closed_by_outage,
                           links_closed_by_time_controls,
                           pumps_closed_by_drain_to_reserv,
                           links_closed_by_tank_controls,
                           t):

        time_t = self._hydraulic_step_sec*t
        reservoir_links_closed_flag = False

        for pump_name, time_tuple in self._pump_outage.iteritems():
            if time_t >= time_tuple[0] and time_t <= time_tuple[1]:
                #Check if pump being closed is next to a reservoir
                # If the flow in a reservoir pump is negative then the pump is closed
                # else the pump is replaced by a pipe
                if pump_name in self._reservoir_links.keys():
                    if instance is not None:
                        if instance.flow[pump_name].value < -self._Qtol:
                            if pump_name not in pumps_closed_by_drain_to_reserv:
                                pumps_closed_by_drain_to_reserv.add(pump_name)
                                reservoir_links_closed_flag = True
                            if pump_name in pumps_closed_by_outage:
                                pumps_closed_by_outage.remove(pump_name)
                        else:
                            pumps_closed_by_outage.add(pump_name)
                    else:
                        pumps_closed_by_outage.add(pump_name)
                else:
                    pumps_closed_by_outage.add(pump_name)
            elif pump_name in pumps_closed_by_outage:
                pumps_closed_by_outage.remove(pump_name)
                self._override_time_controls(links_closed_by_time_controls, pump_name, t)
                links_closed_by_tank_controls.clear()
            elif pump_name in pumps_closed_by_drain_to_reserv:
                pumps_closed_by_drain_to_reserv.remove(pump_name)
                self._override_time_controls(links_closed_by_time_controls, pump_name, t)
                links_closed_by_tank_controls.clear()

        return reservoir_links_closed_flag

    def _apply_tank_controls(self, instance, pipes_closed_by_tank, links_closed_by_time, t):

        for tank_name, control_info in self._tank_controls.iteritems():
            link_name_to_tank = control_info['link_name']
            link_to_tank = self._wn.get_link(link_name_to_tank)
            if isinstance(link_to_tank, Pump):
                warnings.warn('Pump is connected directly to tank!. '
                              'This may lead to issues when tank level goes'
                              'below minimum.')
            head_in_tank = instance.head[tank_name].value
            node_next_to_tank = control_info['node_name']
            min_tank_head = control_info['min_head']
            head_at_next_node = instance.head[node_next_to_tank].value
            # make link closed if the tank head is below min and
            # the head at connected node is below this minimum. That is,
            # flow will be out of the tank
            if head_in_tank <= min_tank_head and head_at_next_node <= head_in_tank:
                #print link_name_to_tank, " closed because ", tank_name, " below ", min_tank_head
                pipes_closed_by_tank.add(link_name_to_tank)
            elif link_name_to_tank in pipes_closed_by_tank:
                pipes_closed_by_tank.remove(link_name_to_tank)
                self._override_time_controls(links_closed_by_time, link_name_to_tank, t)
                #print "Tank closed: ", tank_name

        return pipes_closed_by_tank

    def _set_valve_status(self, instance):
        """
        Change status of the valves based on the results obtained from pyomo
        simulation.

        Parameters
        -------
        instance : pyomo model instance

        Return
        ------
        valve_status_change : bool
            True if there was a change in valve status, False otherwise.

        """
        valve_status_changed = False
        # See EPANET2 Manual pg 191 for the description of the logic used below
        for valve_name in instance.valves:
            status = self._valve_status[valve_name]
            valve = self._wn.get_link(valve_name)
            pressure_setting = valve.setting
            start_node = valve.start_node()
            start_node_elevation = self._wn.get_node(start_node).elevation
            end_node = valve.end_node()

            head_sp = pressure_setting + start_node_elevation
            if status == 'ACTIVE':
                if instance.flow[valve_name].value < -self._Qtol:
                    #print "----- Valve ", valve_name, " closed:  ", instance.flow[valve_name].value, " < ", -self._Qtol
                    self._valve_status[valve_name] = 'CLOSED'
                    valve_status_changed = True
                elif instance.head[start_node].value < head_sp - self._Htol:
                    #print "----- Valve ", valve_name, " opened:  ", instance.head[start_node].value, " < ", head_sp - self._Htol
                    self._valve_status[valve_name] = 'OPEN'
                    valve_status_changed = True
            elif status == 'OPEN':
                if instance.flow[valve_name].value < -self._Qtol:
                    #print "----- Valve ", valve_name, " closed:  ", instance.flow[valve_name].value, " < ", -self._Qtol
                    self._valve_status[valve_name] = 'CLOSED'
                    valve_status_changed = True
                elif instance.head[start_node].value > head_sp + self._Htol:
                    #print "----- Valve ", valve_name, " active:  ", instance.head[start_node].value, " > ", head_sp + self._Htol
                    self._valve_status[valve_name] = 'ACTIVE'
                    valve_status_changed = True
            elif status == 'CLOSED':
                if instance.head[start_node].value > instance.head[end_node].value + self._Htol \
                    and instance.head[start_node].value < head_sp - self._Htol:
                    #print "----- Valve ", valve_name, " opened: from closed"
                    self._valve_status[valve_name] = 'OPEN'
                    valve_status_changed = True
                elif instance.head[start_node].value > instance.head[end_node].value + self._Htol \
                    and instance.head[end_node].value < head_sp - self._Htol:
                    #print "----- Valve ", valve_name, " active from closed"
                    self._valve_status[valve_name] = 'ACTIVE'
                    valve_status_changed = True
        return valve_status_changed

    def _set_check_valves_closed(self, instance, check_valves_closed):

        check_valve_status_changed = False
        # See EPANET2 Manual pg 191 for the description of the logic used below
        for pipe_name in self._wn._check_valves:
            pipe = self._wn.get_link(pipe_name)
            start_node = pipe.start_node()
            end_node = pipe.end_node()
            headloss = instance.head[start_node].value - instance.head[end_node].value
            if abs(headloss) > self._Htol:
                if headloss < -self._Htol:
                    if pipe_name not in check_valves_closed:
                        check_valves_closed.add(pipe_name)
                        check_valve_status_changed = True
                elif instance.flow[pipe_name].value < -self._Qtol:
                    if pipe_name not in check_valves_closed:
                        check_valves_closed.add(pipe_name)
                        check_valve_status_changed = True
                else:
                    if pipe_name in check_valves_closed:
                        check_valves_closed.remove(pipe_name)
                        check_valve_status_changed = True
            elif instance.flow[pipe_name].value < -self._Qtol:
                check_valves_closed.add(pipe_name)
                check_valve_status_changed = True

        #print check_valves_closed
        return check_valve_status_changed

    def _close_low_flow_pumps(self, instance, pumps_closed_by_low_flow, pumps_closed_by_outage):
        low_flow_pumps_closed_flag = False
        for pump in instance.pumps:
            if abs(instance.flow[pump].value) < 1e-6*self._Qtol:
                if pump not in pumps_closed_by_low_flow and pump not in pumps_closed_by_outage:
                    pumps_closed_by_low_flow.add(pump)
                    low_flow_pumps_closed_flag = True
            elif pump in pumps_closed_by_low_flow:
                pumps_closed_by_low_flow.remove(pump)
        for pump in pumps_closed_by_outage:
            pumps_closed_by_low_flow.discard(pump)

        return low_flow_pumps_closed_flag

    def _load_general_results(self, results):
        """
        Load general simulation options into the results object.

        Parameter
        ------
        results : NetworkResults object
        """
        # Load general results
        results.network_name = self._wn.name

        # Load simulator options
        results.simulator_options['type'] = 'PYOMO'
        results.simulator_options['start_time'] = self._sim_start_sec
        results.simulator_options['duration'] = self._sim_duration_sec
        results.simulator_options['pattern_start_time'] = self._pattern_start_sec
        results.simulator_options['hydraulic_time_step'] = self._hydraulic_step_sec
        results.simulator_options['pattern_time_step'] = self._pattern_step_sec
<|MERGE_RESOLUTION|>--- conflicted
+++ resolved
@@ -24,7 +24,6 @@
 from WaterNetworkSimulator import *
 import pandas as pd
 from six import iteritems
-<<<<<<< HEAD
 from pyomo_utils import CheckInstanceFeasibility
 import cProfile
 
@@ -39,12 +38,10 @@
         finally:
             profile.print_stats()
     return profiled_func
-=======
 import time
 
 #from time_utils import * 
 #from pyomo_utils import CheckInstanceFeasibility
->>>>>>> 51cb230e
 
 class PyomoSimulator(WaterNetworkSimulator):
     """
