--- conflicted
+++ resolved
@@ -1,206 +1,163 @@
-import epanetlib as en
-import numpy as np
-import networkx as nx
-from sympy.physics import units
-import matplotlib.pyplot as plt
-import pandas as pd
-
-plt.close('all')
-
-## Define water pressure unit in meters
-if not units.find_unit('waterpressure'):
-    units.waterpressure = 9806.65*units.Pa
-if not units.find_unit('gallon'):
-    units.gallon = 4*units.quart
-    
-pressure_lower_bound = 30*float(units.psi/units.waterpressure) # psi to m
-demand_factor = 0.9 # 90% of requested demand
-
-inp_file = 'networks/Net3.inp'
-<<<<<<< HEAD
-
-# Create a water network model
-wn = en.network.WaterNetworkModel()
-parser = en.network.ParseWaterNetwork()
-parser.read_inp_file(wn, inp_file)
-
-nHours = 48
-wn.time_options['DURATION'] = nHours*3600
-wn.time_options['HYDRAULIC TIMESTEP'] = 3600
-=======
-adjust_demand = False
-
-####### OLD WAY - BEGIN #######
-# Create enData for G
-enData = en.pyepanet.ENepanet()
-enData.inpfile = inp_file
-enData.ENopen(enData.inpfile,'tmp.rpt')
->>>>>>> cf910f68
-
-# Add options and conditional controls for PDD
-wn.options['MINIMUM PRESSURE'] = 0 # m
-wn.options['NOMINAL PRESSURE'] = 40*float(units.psi/units.waterpressure) # psi to m      
-
-<<<<<<< HEAD
-# Simulate using Pyomo
-sim = en.sim.PyomoSimulator(wn)
-results = sim.run_sim()
-
-nzd_junctions = wn.query_node_attribute('base_demand', np.greater, 0, node_type=en.network.Junction).keys()
-junctions = [node_name for node_name, node in wn.nodes(en.network.Junction)]
-=======
-# Run hydarulic simulation and save data
-G = en.sim.eps_hydraulic(enData, G)
->>>>>>> cf910f68
-
-## Fraction of delivered volume (FDV)
-#fdv = en.metrics.fraction_delivered_volume_old(G, pressure_lower_bound)
-#print "Average FDV: " +str(np.mean(fdv.values()))
-#en.network.draw_graph_OLD(G.to_undirected(), node_attribute=fdv, 
-#                      title= 'FDV', node_range=[0,1])
-#
-## Fraction of delivered demand (FDD)
-#fdd = en.metrics.fraction_delivered_demand_old(G, pressure_lower_bound, demand_factor)
-#print "Average FDD: " +str(np.mean(fdd.values()))
-#en.network.draw_graph_OLD(G.to_undirected(), node_attribute=fdd, 
-#                      title= 'FDD', node_range=[0,1])     
-####### OLD WAY - END #######
-
-####### NEW WAY - BEGIN #######
-# Create a water network model for results object
-wn = en.network.WaterNetworkModel()
-parser = en.network.ParseWaterNetwork()
-parser.read_inp_file(wn, inp_file)
-
-# Simulate using EPANET
-epanet_sim = en.sim.EpanetSimulator(wn)
-epanet_results = epanet_sim.run_sim()
-
-
-# Fraction of delivered volume (FDV)
-<<<<<<< HEAD
-#fdv = en.metrics.fraction_delivered_volume(results, pressure_lower_bound)
-#print "Average FDV: " +str(np.mean(fdv.values()))
-#en.network.draw_graph_OLD(G.to_undirected(), node_attribute=fdv, 
-#                      title= 'FDV', node_range=[0,1])
-
-# Fraction of delivered demand (FDD)
-#fdd = en.metrics.fraction_delivered_demand(G, pressure_lower_bound, demand_factor)
-#print "Average FDD: " +str(np.mean(fdd.values()))
-#en.network.draw_graph_OLD(G.to_undirected(), node_attribute=fdd, 
-#                      title= 'FDD', node_range=[0,1])
-=======
-fdv = en.metrics.fraction_delivered_volume(epanet_results, pressure_lower_bound, adjust_demand)
-print "Average FDV: " +str(np.mean(fdv.values()))
-en.network.draw_graph_OLD(G.to_undirected(), node_attribute=fdv, 
-                      title= 'FDV', node_range=[0,1])
-
-# Fraction of delivered demand (FDD)
-fdd = en.metrics.fraction_delivered_demand(epanet_results, pressure_lower_bound, demand_factor, adjust_demand)
-print "Average FDD: " +str(np.mean(fdd.values()))
-en.network.draw_graph_OLD(G.to_undirected(), node_attribute=fdd, 
-                      title= 'FDD', node_range=[0,1])
-####### NEW WAY - END #######
->>>>>>> cf910f68
-
-# Pressure stats
-pressure = results.node.loc[(junctions, slice(None)), 'pressure']
-pressure_regulation = float(sum(pressure.min(level=0) > pressure_lower_bound))/len(junctions)
-print "Fraction of nodes > 30 psi: " + str(pressure_regulation)
-print "Average node pressure: " +str(pressure.mean()) + " m"
-attr = dict(pressure.min(level=0))
-en.network.draw_graph(wn, node_attribute=attr, node_size=40, title= 'Min pressure')
-
-# Compute population per node
-demand = results.node.loc[(junctions, slice(None)), 'demand']
-qbar = en.metrics.average_demand_perday(demand) # average volume of water consumed per day, m3/day
-R = 200*float((units.gallon/units.day)/(units.m**3/units.day)) # average volume of water consumed per capita per day, m3/day
-pop = en.metrics.population(qbar,R)
-total_population = sum(pop.values())
-print "Total population: " + str(total_population)
-en.network.draw_graph(wn, node_attribute=pop, node_range = [0,400],
-                      title='Population, Total = ' + str(total_population))
-              
-# Compute todini index
-todini = en.metrics.todini(G, pressure_lower_bound)
-plt.figure()
-plt.plot(np.array(G.graph['time'])/3600, todini)
-plt.ylabel('Todini Index')
-plt.xlabel('Time, hr')
-print "Todini Index"
-print "  Mean: " + str(np.mean(todini))
-print "  Max: " + str(np.max(todini))
-print "  Min: " + str(np.min(todini))
-
-# Compute betweenness-centrality time 36
-t=36
-G = wn.get_graph_copy()
-flowrate = results.link.loc[(slice(None), pd.Timedelta(hours = t)), 'flowrate']
-for index, value in flowrate.iteritems():
-    link_name = index[0]
-    link = wn.get_link(link_name)
-    if value < 0:
-        G.remove_edge(link.start_node(), link.end_node(), link_name)
-        G.add_edge(link.end_node(), link.start_node(), link_name)
-        
-bet_cen = nx.betweenness_centrality(G)
-bet_cen_trim = dict([(k,v) for k,v in bet_cen.iteritems() if v > 0.001])
-en.network.draw_graph(wn, node_attribute=bet_cen, title='Betweenness Centrality', node_size=40)
-central_pt_dom = sum(max(bet_cen.values()) - np.array(bet_cen.values()))/G.number_of_nodes()
-print "Central point dominance: " + str(central_pt_dom)
-
-# Compute all paths at time 36, for node 185
-[S, Shat, sp, dk] = en.metrics.entropy(G, sink=['185'])
-attr = dict( ((u,v,k),1) for u,v,k,d in G.edges(keys=True,data=True))
-for k in dk.keys():
-    u = k[0]
-    v = k[1]
-    link = G0.edge[u][v].keys()[0]
-    attr[(u,v,link)] = 2 #dk[k]
-cmap = plt.cm.jet
-cmaplist = [cmap(i) for i in range(cmap.N)] # extract all colors from the .jet map
-cmaplist[0] = (.5,.5,.5,1.0) # force the first color entry to be grey
-cmaplist[cmap.N-1] = (1,0,0,1) # force the last color entry to be red
-cmap = cmap.from_list('Custom cmap', cmaplist, cmap.N) # create the new map
-en.network.draw_graph_OLD(G.to_undirected(), edge_attribute=attr, edge_cmap=cmap, edge_width=1, 
-                      node_attribute={'River': 1, 'Lake': 1, '185': 1}, node_cmap=plt.cm.gray, node_size=30, 
-                      title='dk')
-
-# Calculate entropy for all times, all nodes
-shat = []
-for t in range(len(G.graph['time'])): 
-    # Create MultiDiGraph for entropy
-    attr = dict( ((u,v,k),d['flow'][t]) for u,v,k,d in G.edges(keys=True,data=True) if 'flow' in d)
-    G0 = en.network.epanet_to_MultiDiGraph(enData, edge_attribute=attr)
-    #en.network.draw_graph_OLD(G0, edge_attribute='weight', 
-    #                      title='Flow at time = ' + str(G.graph['time'][t]))
-    entropy = en.metrics.entropy(G0)
-    #en.network.draw_graph_OLD(G, node_attribute=entropy[0],
-    #                      title='Entropy, Flow at time = ' + str(G.graph['time'][t]))
-    shat.append(entropy[1])
-plt.figure()
-plt.plot(np.array(G.graph['time'])/3600, shat)   
-plt.ylabel('System Entropy')
-plt.xlabel('Time, hr') 
-print "Entropy"
-print "  Mean: " + str(np.mean(shat))
-print "  Max: " + str(np.nanmax(shat))
-print "  Min: " + str(np.nanmin(shat))
-
-plt.figure()
-plt.scatter(todini, shat)
-plt.ylabel('System Entropy')
-plt.xlabel('Todini Index') 
-
-# Compute network cost and GHG emissions
-tank_cost = np.loadtxt('data/cost_tank.txt',skiprows=1)
-pipe_cost = np.loadtxt('data/cost_pipe.txt',skiprows=1)
-valve_cost = np.loadtxt('data/cost_valve.txt',skiprows=1)
-pump_cost = 3783 # average from BWN-II
-pipe_ghg = np.loadtxt('data/ghg_pipe.txt',skiprows=1)
-
-network_cost = en.metrics.cost(G, tank_cost, pipe_cost, valve_cost, pump_cost)
-print "Network cost: $" + str(round(network_cost,2))
-
-network_ghg = en.metrics.ghg_emissions(G, pipe_ghg)
-print "Network GHG emissions: " + str(round(network_ghg,2))
+import epanetlib as en
+import numpy as np
+import networkx as nx
+from sympy.physics import units
+import matplotlib.pyplot as plt
+import pandas as pd
+
+plt.close('all')
+
+## Define water pressure unit in meters
+if not units.find_unit('waterpressure'):
+    units.waterpressure = 9806.65*units.Pa
+if not units.find_unit('gallon'):
+    units.gallon = 4*units.quart
+    
+pressure_lower_bound = 30*float(units.psi/units.waterpressure) # psi to m
+demand_factor = 0.9 # 90% of requested demand
+
+inp_file = 'networks/Net3.inp'
+
+# Create a water network model for results object
+wn = en.network.WaterNetworkModel()
+parser = en.network.ParseWaterNetwork()
+parser.read_inp_file(wn, inp_file)
+
+#wn.options['MINIMUM PRESSURE'] = 0 # m
+#wn.options['NOMINAL PRESSURE'] = 40*float(units.psi/units.waterpressure) # psi to m  
+
+# Simulate hydrulics
+sim = en.sim.EpanetSimulator(wn)
+results = sim.run_sim()
+
+# Fraction of delivered volume (FDV)
+adjust_demand_flag = True
+fdv = en.metrics.fraction_delivered_volume(results, pressure_lower_bound, adjust_demand_flag)
+print "Average FDV: " +str(np.mean(fdv.values()))
+en.network.draw_graph(wn, node_attribute=fdv, node_size=40,
+                      title= 'FDV', node_range=[0,1])
+
+# Fraction of delivered demand (FDD)
+fdd = en.metrics.fraction_delivered_demand(results, pressure_lower_bound, demand_factor, adjust_demand_flag)
+print "Average FDD: " +str(np.mean(fdd.values()))
+en.network.draw_graph(wn, node_attribute=fdd, node_size=40,
+                      title= 'FDD', node_range=[0,1])
+                      
+                  
+####### OLD WAY - BEGIN ######
+# Create enData for G
+enData = en.pyepanet.ENepanet()
+enData.inpfile = inp_file
+enData.ENopen(enData.inpfile,'tmp.rpt')
+
+# Create MultiDiGraph and plot as an undirected network
+G = en.network.epanet_to_MultiDiGraph(enData)
+
+# Run hydarulic simulation and save data
+G = en.sim.eps_hydraulic(enData, G)
+
+## Fraction of delivered volume (FDV)
+fdv = en.metrics.fraction_delivered_volume_old(G, pressure_lower_bound)
+print "Average FDV: " +str(np.mean(fdv.values()))
+en.network.draw_graph(wn, node_attribute=fdv, node_size=40,
+                      title= 'FDV', node_range=[0,1])
+
+# Fraction of delivered demand (FDD)
+fdd = en.metrics.fraction_delivered_demand_old(G, pressure_lower_bound, demand_factor)
+print "Average FDD: " +str(np.mean(fdd.values()))
+en.network.draw_graph(wn, node_attribute=fdd, node_size=40,
+                      title= 'FDD', node_range=[0,1])     
+####### OLD WAY - END #######
+
+
+junctions = [node_name for node_name, node in wn.nodes(en.network.Junction)]
+
+# Pressure stats
+pressure = results.node.loc[(junctions, slice(None)), 'pressure']
+pressure_regulation = float(sum(pressure.min(level=0) > pressure_lower_bound))/len(junctions)
+print "Fraction of nodes > 30 psi: " + str(pressure_regulation)
+print "Average node pressure: " +str(pressure.mean()) + " m"
+attr = dict(pressure.min(level=0))
+en.network.draw_graph(wn, node_attribute=attr, node_size=40, title= 'Min pressure')
+
+# Compute population per node
+qbar = en.metrics.average_demand_perday(results) # average volume of water consumed per day, m3/day
+R = 200*float((units.gallon/units.day)/(units.m**3/units.day)) # average volume of water consumed per capita per day, m3/day
+pop = en.metrics.population(qbar,R)
+total_population = sum(pop.values())
+print "Total population: " + str(total_population)
+en.network.draw_graph(wn, node_attribute=pop, node_range = [0,400], node_size=40,
+                      title='Population, Total = ' + str(total_population))
+              
+# Compute todini index
+todini = en.metrics.todini(G, pressure_lower_bound)
+plt.figure()
+plt.plot(todini)
+plt.ylabel('Todini Index')
+plt.xlabel('Time, hr')
+print "Todini Index"
+print "  Mean: " + str(np.mean(todini))
+print "  Max: " + str(np.max(todini))
+print "  Min: " + str(np.min(todini))
+
+# Create a weighted graph for flowrate at time 36 hours
+t = pd.Timedelta(hours = 36)
+attr = results.link.loc[(slice(None), t), 'flowrate']
+G_flowrate_36hrs = wn.get_weighted_graph_copy(link_attribute=attr)
+
+node_attr = results.node.loc[(slice(None), t), 'demand']
+G_temp = wn.get_weighted_graph_copy(node_attribute=node_attr)
+ 
+# Compute betweenness-centrality time 36 hours
+bet_cen = nx.betweenness_centrality(G_flowrate_36hrs)
+bet_cen_trim = dict([(k,v) for k,v in bet_cen.iteritems() if v > 0.001])
+en.network.draw_graph(wn, node_attribute=bet_cen, title='Betweenness Centrality', node_size=40)
+central_pt_dom = sum(max(bet_cen.values()) - np.array(bet_cen.values()))/G_flowrate_36hrs.number_of_nodes()
+print "Central point dominance: " + str(central_pt_dom)
+
+# Compute all paths at time 36, for node 185
+[S, Shat, sp, dk] = en.metrics.entropy(G_flowrate_36hrs, sink=['185'])
+attr = dict( (k,1) for u,v,k,d in G_flowrate_36hrs.edges(keys=True,data=True))
+for k in dk.keys():
+    u = k[0]
+    v = k[1]
+    link = G_flowrate_36hrs.edge[u][v].keys()[0]
+    attr[link] = 2 #dk[k]
+cmap = plt.cm.jet
+cmaplist = [cmap(i) for i in range(cmap.N)] # extract all colors from the .jet map
+cmaplist[0] = (.5,.5,.5,1.0) # force the first color entry to be grey
+cmaplist[cmap.N-1] = (1,0,0,1) # force the last color entry to be red
+cmap = cmap.from_list('Custom cmap', cmaplist, cmap.N) # create the new map
+en.network.draw_graph(wn, link_attribute=attr, link_cmap=cmap, link_width=1, 
+                      node_attribute={'River': 1, 'Lake': 1, '185': 1}, node_cmap=plt.cm.gray, node_size=30, 
+                      title='dk')
+
+# Calculate entropy for 1 day, all nodes
+T = pd.timedelta_range(start=pd.Timedelta(hours = 0), end=pd.Timedelta(hours = 24), freq='H')
+shat = []
+for t in T: 
+    attr = results.link.loc[(slice(None), t), 'flowrate']
+    G_flowrate_t = wn.get_weighted_graph_copy(link_attribute=attr)
+    entropy = en.metrics.entropy(G_flowrate_t)
+    shat.append(entropy[1])
+plt.figure()
+plt.plot(shat)   
+plt.ylabel('System Entropy')
+plt.xlabel('Time, hr') 
+print "Entropy"
+print "  Mean: " + str(np.mean(shat))
+print "  Max: " + str(np.nanmax(shat))
+print "  Min: " + str(np.nanmin(shat))
+
+# Compute network cost and GHG emissions
+tank_cost = np.loadtxt('data/cost_tank.txt',skiprows=1)
+pipe_cost = np.loadtxt('data/cost_pipe.txt',skiprows=1)
+valve_cost = np.loadtxt('data/cost_valve.txt',skiprows=1)
+pump_cost = 3783 # average from BWN-II
+pipe_ghg = np.loadtxt('data/ghg_pipe.txt',skiprows=1)
+
+#network_cost = en.metrics.cost(G, tank_cost, pipe_cost, valve_cost, pump_cost)
+#print "Network cost: $" + str(round(network_cost,2))
+
+#network_ghg = en.metrics.ghg_emissions(G, pipe_ghg)
+#print "Network GHG emissions: " + str(round(network_ghg,2))